--- conflicted
+++ resolved
@@ -1,2315 +1,2311 @@
-/** @file
-  This driver is used to manage SD/MMC PCI host controllers which are compliance
-  with SD Host Controller Simplified Specification version 3.00.
-
-  It would expose EFI_SD_MMC_PASS_THRU_PROTOCOL for upper layer use.
-
-  Copyright (c) 2018, NVIDIA CORPORATION. All rights reserved.
-  Copyright (c) 2015 - 2017, Intel Corporation. All rights reserved.<BR>
-  This program and the accompanying materials
-  are licensed and made available under the terms and conditions of the BSD License
-  which accompanies this distribution.  The full text of the license may be found at
-  http://opensource.org/licenses/bsd-license.php
-
-  THE PROGRAM IS DISTRIBUTED UNDER THE BSD LICENSE ON AN "AS IS" BASIS,
-  WITHOUT WARRANTIES OR REPRESENTATIONS OF ANY KIND, EITHER EXPRESS OR IMPLIED.
-
-**/
-
-#include "SdMmcPciHcDxe.h"
-
-/**
-  Dump the content of SD/MMC host controller's Capability Register.
-
-  @param[in]  Slot            The slot number of the SD card to send the command to.
-  @param[in]  Capability      The buffer to store the capability data.
-
-**/
-VOID
-DumpCapabilityReg (
-  IN UINT8                Slot,
-  IN SD_MMC_HC_SLOT_CAP   *Capability
-  )
-{
-  //
-  // Dump Capability Data
-  //
-  DEBUG ((DEBUG_INFO, " == Slot [%d] Capability is 0x%x ==\n", Slot, Capability));
-  DEBUG ((DEBUG_INFO, "   Timeout Clk Freq  %d%a\n", Capability->TimeoutFreq, (Capability->TimeoutUnit) ? "MHz" : "KHz"));
-  DEBUG ((DEBUG_INFO, "   Base Clk Freq     %dMHz\n", Capability->BaseClkFreq));
-  DEBUG ((DEBUG_INFO, "   Max Blk Len       %dbytes\n", 512 * (1 << Capability->MaxBlkLen)));
-  DEBUG ((DEBUG_INFO, "   8-bit Support     %a\n", Capability->BusWidth8 ? "TRUE" : "FALSE"));
-  DEBUG ((DEBUG_INFO, "   ADMA2 Support     %a\n", Capability->Adma2 ? "TRUE" : "FALSE"));
-  DEBUG ((DEBUG_INFO, "   HighSpeed Support %a\n", Capability->HighSpeed ? "TRUE" : "FALSE"));
-  DEBUG ((DEBUG_INFO, "   SDMA Support      %a\n", Capability->Sdma ? "TRUE" : "FALSE"));
-  DEBUG ((DEBUG_INFO, "   Suspend/Resume    %a\n", Capability->SuspRes ? "TRUE" : "FALSE"));
-  DEBUG ((DEBUG_INFO, "   Voltage 3.3       %a\n", Capability->Voltage33 ? "TRUE" : "FALSE"));
-  DEBUG ((DEBUG_INFO, "   Voltage 3.0       %a\n", Capability->Voltage30 ? "TRUE" : "FALSE"));
-  DEBUG ((DEBUG_INFO, "   Voltage 1.8       %a\n", Capability->Voltage18 ? "TRUE" : "FALSE"));
-  DEBUG ((DEBUG_INFO, "   V4 64-bit Sys Bus %a\n", Capability->SysBus64V4 ? "TRUE" : "FALSE"));
-  DEBUG ((DEBUG_INFO, "   V3 64-bit Sys Bus %a\n", Capability->SysBus64V3 ? "TRUE" : "FALSE"));
-  DEBUG ((DEBUG_INFO, "   Async Interrupt   %a\n", Capability->AsyncInt ? "TRUE" : "FALSE"));
-  DEBUG ((DEBUG_INFO, "   SlotType          "));
-  if (Capability->SlotType == 0x00) {
-    DEBUG ((DEBUG_INFO, "%a\n", "Removable Slot"));
-  } else if (Capability->SlotType == 0x01) {
-    DEBUG ((DEBUG_INFO, "%a\n", "Embedded Slot"));
-  } else if (Capability->SlotType == 0x02) {
-    DEBUG ((DEBUG_INFO, "%a\n", "Shared Bus Slot"));
-  } else {
-    DEBUG ((DEBUG_INFO, "%a\n", "Reserved"));
-  }
-  DEBUG ((DEBUG_INFO, "   SDR50  Support    %a\n", Capability->Sdr50 ? "TRUE" : "FALSE"));
-  DEBUG ((DEBUG_INFO, "   SDR104 Support    %a\n", Capability->Sdr104 ? "TRUE" : "FALSE"));
-  DEBUG ((DEBUG_INFO, "   DDR50  Support    %a\n", Capability->Ddr50 ? "TRUE" : "FALSE"));
-  DEBUG ((DEBUG_INFO, "   Driver Type A     %a\n", Capability->DriverTypeA ? "TRUE" : "FALSE"));
-  DEBUG ((DEBUG_INFO, "   Driver Type C     %a\n", Capability->DriverTypeC ? "TRUE" : "FALSE"));
-  DEBUG ((DEBUG_INFO, "   Driver Type D     %a\n", Capability->DriverTypeD ? "TRUE" : "FALSE"));
-  DEBUG ((DEBUG_INFO, "   Driver Type 4     %a\n", Capability->DriverType4 ? "TRUE" : "FALSE"));
-  if (Capability->TimerCount == 0) {
-    DEBUG ((DEBUG_INFO, "   Retuning TimerCnt Disabled\n", 2 * (Capability->TimerCount - 1)));
-  } else {
-    DEBUG ((DEBUG_INFO, "   Retuning TimerCnt %dseconds\n", 2 * (Capability->TimerCount - 1)));
-  }
-  DEBUG ((DEBUG_INFO, "   SDR50 Tuning      %a\n", Capability->TuningSDR50 ? "TRUE" : "FALSE"));
-  DEBUG ((DEBUG_INFO, "   Retuning Mode     Mode %d\n", Capability->RetuningMod + 1));
-  DEBUG ((DEBUG_INFO, "   Clock Multiplier  M = %d\n", Capability->ClkMultiplier + 1));
-  DEBUG ((DEBUG_INFO, "   HS 400            %a\n", Capability->Hs400 ? "TRUE" : "FALSE"));
-  return;
-}
-
-/**
-  Read SlotInfo register from SD/MMC host controller pci config space.
-
-  @param[in]  PciIo        The PCI IO protocol instance.
-  @param[out] FirstBar     The buffer to store the first BAR value.
-  @param[out] SlotNum      The buffer to store the supported slot number.
-
-  @retval EFI_SUCCESS      The operation succeeds.
-  @retval Others           The operation fails.
-
-**/
-EFI_STATUS
-EFIAPI
-SdMmcHcGetSlotInfo (
-  IN     EFI_PCI_IO_PROTOCOL   *PciIo,
-     OUT UINT8                 *FirstBar,
-     OUT UINT8                 *SlotNum
-  )
-{
-  EFI_STATUS                   Status;
-  SD_MMC_HC_SLOT_INFO          SlotInfo;
-
-  Status = PciIo->Pci.Read (
-                        PciIo,
-                        EfiPciIoWidthUint8,
-                        SD_MMC_HC_SLOT_OFFSET,
-                        sizeof (SlotInfo),
-                        &SlotInfo
-                        );
-  if (EFI_ERROR (Status)) {
-    return Status;
-  }
-
-  *FirstBar = SlotInfo.FirstBar;
-  *SlotNum  = SlotInfo.SlotNum + 1;
-  ASSERT ((*FirstBar + *SlotNum) < SD_MMC_HC_MAX_SLOT);
-  return EFI_SUCCESS;
-}
-
-/**
-  Read/Write specified SD/MMC host controller mmio register.
-
-  @param[in]      PciIo        The PCI IO protocol instance.
-  @param[in]      BarIndex     The BAR index of the standard PCI Configuration
-                               header to use as the base address for the memory
-                               operation to perform.
-  @param[in]      Offset       The offset within the selected BAR to start the
-                               memory operation.
-  @param[in]      Read         A boolean to indicate it's read or write operation.
-  @param[in]      Count        The width of the mmio register in bytes.
-                               Must be 1, 2 , 4 or 8 bytes.
-  @param[in, out] Data         For read operations, the destination buffer to store
-                               the results. For write operations, the source buffer
-                               to write data from. The caller is responsible for
-                               having ownership of the data buffer and ensuring its
-                               size not less than Count bytes.
-
-  @retval EFI_INVALID_PARAMETER The PciIo or Data is NULL or the Count is not valid.
-  @retval EFI_SUCCESS           The read/write operation succeeds.
-  @retval Others                The read/write operation fails.
-
-**/
-EFI_STATUS
-EFIAPI
-SdMmcHcRwMmio (
-  IN     EFI_PCI_IO_PROTOCOL   *PciIo,
-  IN     UINT8                 BarIndex,
-  IN     UINT32                Offset,
-  IN     BOOLEAN               Read,
-  IN     UINT8                 Count,
-  IN OUT VOID                  *Data
-  )
-{
-  EFI_STATUS                   Status;
-
-  if ((PciIo == NULL) || (Data == NULL))  {
-    return EFI_INVALID_PARAMETER;
-  }
-
-  if ((Count != 1) && (Count != 2) && (Count != 4) && (Count != 8)) {
-    return EFI_INVALID_PARAMETER;
-  }
-
-  if (Read) {
-    Status = PciIo->Mem.Read (
-                          PciIo,
-                          EfiPciIoWidthUint8,
-                          BarIndex,
-                          (UINT64) Offset,
-                          Count,
-                          Data
-                          );
-  } else {
-    Status = PciIo->Mem.Write (
-                          PciIo,
-                          EfiPciIoWidthUint8,
-                          BarIndex,
-                          (UINT64) Offset,
-                          Count,
-                          Data
-                          );
-  }
-
-  return Status;
-}
-
-/**
-  Do OR operation with the value of the specified SD/MMC host controller mmio register.
-
-  @param[in] PciIo             The PCI IO protocol instance.
-  @param[in] BarIndex          The BAR index of the standard PCI Configuration
-                               header to use as the base address for the memory
-                               operation to perform.
-  @param[in] Offset            The offset within the selected BAR to start the
-                               memory operation.
-  @param[in] Count             The width of the mmio register in bytes.
-                               Must be 1, 2 , 4 or 8 bytes.
-  @param[in] OrData            The pointer to the data used to do OR operation.
-                               The caller is responsible for having ownership of
-                               the data buffer and ensuring its size not less than
-                               Count bytes.
-
-  @retval EFI_INVALID_PARAMETER The PciIo or OrData is NULL or the Count is not valid.
-  @retval EFI_SUCCESS           The OR operation succeeds.
-  @retval Others                The OR operation fails.
-
-**/
-EFI_STATUS
-EFIAPI
-SdMmcHcOrMmio (
-  IN  EFI_PCI_IO_PROTOCOL      *PciIo,
-  IN  UINT8                    BarIndex,
-  IN  UINT32                   Offset,
-  IN  UINT8                    Count,
-  IN  VOID                     *OrData
-  )
-{
-  EFI_STATUS                   Status;
-  UINT64                       Data;
-  UINT64                       Or;
-
-  Status = SdMmcHcRwMmio (PciIo, BarIndex, Offset, TRUE, Count, &Data);
-  if (EFI_ERROR (Status)) {
-    return Status;
-  }
-
-  if (Count == 1) {
-    Or = *(UINT8*) OrData;
-  } else if (Count == 2) {
-    Or = *(UINT16*) OrData;
-  } else if (Count == 4) {
-    Or = *(UINT32*) OrData;
-  } else if (Count == 8) {
-    Or = *(UINT64*) OrData;
-  } else {
-    return EFI_INVALID_PARAMETER;
-  }
-
-  Data  |= Or;
-  Status = SdMmcHcRwMmio (PciIo, BarIndex, Offset, FALSE, Count, &Data);
-
-  return Status;
-}
-
-/**
-  Do AND operation with the value of the specified SD/MMC host controller mmio register.
-
-  @param[in] PciIo             The PCI IO protocol instance.
-  @param[in] BarIndex          The BAR index of the standard PCI Configuration
-                               header to use as the base address for the memory
-                               operation to perform.
-  @param[in] Offset            The offset within the selected BAR to start the
-                               memory operation.
-  @param[in] Count             The width of the mmio register in bytes.
-                               Must be 1, 2 , 4 or 8 bytes.
-  @param[in] AndData           The pointer to the data used to do AND operation.
-                               The caller is responsible for having ownership of
-                               the data buffer and ensuring its size not less than
-                               Count bytes.
-
-  @retval EFI_INVALID_PARAMETER The PciIo or AndData is NULL or the Count is not valid.
-  @retval EFI_SUCCESS           The AND operation succeeds.
-  @retval Others                The AND operation fails.
-
-**/
-EFI_STATUS
-EFIAPI
-SdMmcHcAndMmio (
-  IN  EFI_PCI_IO_PROTOCOL      *PciIo,
-  IN  UINT8                    BarIndex,
-  IN  UINT32                   Offset,
-  IN  UINT8                    Count,
-  IN  VOID                     *AndData
-  )
-{
-  EFI_STATUS                   Status;
-  UINT64                       Data;
-  UINT64                       And;
-
-  Status = SdMmcHcRwMmio (PciIo, BarIndex, Offset, TRUE, Count, &Data);
-  if (EFI_ERROR (Status)) {
-    return Status;
-  }
-
-  if (Count == 1) {
-    And = *(UINT8*) AndData;
-  } else if (Count == 2) {
-    And = *(UINT16*) AndData;
-  } else if (Count == 4) {
-    And = *(UINT32*) AndData;
-  } else if (Count == 8) {
-    And = *(UINT64*) AndData;
-  } else {
-    return EFI_INVALID_PARAMETER;
-  }
-
-  Data  &= And;
-  Status = SdMmcHcRwMmio (PciIo, BarIndex, Offset, FALSE, Count, &Data);
-
-  return Status;
-}
-
-/**
-  Wait for the value of the specified MMIO register set to the test value.
-
-  @param[in]  PciIo         The PCI IO protocol instance.
-  @param[in]  BarIndex      The BAR index of the standard PCI Configuration
-                            header to use as the base address for the memory
-                            operation to perform.
-  @param[in]  Offset        The offset within the selected BAR to start the
-                            memory operation.
-  @param[in]  Count         The width of the mmio register in bytes.
-                            Must be 1, 2, 4 or 8 bytes.
-  @param[in]  MaskValue     The mask value of memory.
-  @param[in]  TestValue     The test value of memory.
-
-  @retval EFI_NOT_READY     The MMIO register hasn't set to the expected value.
-  @retval EFI_SUCCESS       The MMIO register has expected value.
-  @retval Others            The MMIO operation fails.
-
-**/
-EFI_STATUS
-EFIAPI
-SdMmcHcCheckMmioSet (
-  IN  EFI_PCI_IO_PROTOCOL       *PciIo,
-  IN  UINT8                     BarIndex,
-  IN  UINT32                    Offset,
-  IN  UINT8                     Count,
-  IN  UINT64                    MaskValue,
-  IN  UINT64                    TestValue
-  )
-{
-  EFI_STATUS            Status;
-  UINT64                Value;
-
-  //
-  // Access PCI MMIO space to see if the value is the tested one.
-  //
-  Value  = 0;
-  Status = SdMmcHcRwMmio (PciIo, BarIndex, Offset, TRUE, Count, &Value);
-  if (EFI_ERROR (Status)) {
-    return Status;
-  }
-
-  Value &= MaskValue;
-
-  if (Value == TestValue) {
-    return EFI_SUCCESS;
-  }
-
-  return EFI_NOT_READY;
-}
-
-/**
-  Wait for the value of the specified MMIO register set to the test value.
-
-  @param[in]  PciIo         The PCI IO protocol instance.
-  @param[in]  BarIndex      The BAR index of the standard PCI Configuration
-                            header to use as the base address for the memory
-                            operation to perform.
-  @param[in]  Offset        The offset within the selected BAR to start the
-                            memory operation.
-  @param[in]  Count         The width of the mmio register in bytes.
-                            Must be 1, 2, 4 or 8 bytes.
-  @param[in]  MaskValue     The mask value of memory.
-  @param[in]  TestValue     The test value of memory.
-  @param[in]  Timeout       The time out value for wait memory set, uses 1
-                            microsecond as a unit.
-
-  @retval EFI_TIMEOUT       The MMIO register hasn't expected value in timeout
-                            range.
-  @retval EFI_SUCCESS       The MMIO register has expected value.
-  @retval Others            The MMIO operation fails.
-
-**/
-EFI_STATUS
-EFIAPI
-SdMmcHcWaitMmioSet (
-  IN  EFI_PCI_IO_PROTOCOL       *PciIo,
-  IN  UINT8                     BarIndex,
-  IN  UINT32                    Offset,
-  IN  UINT8                     Count,
-  IN  UINT64                    MaskValue,
-  IN  UINT64                    TestValue,
-  IN  UINT64                    Timeout
-  )
-{
-  EFI_STATUS            Status;
-  BOOLEAN               InfiniteWait;
-
-  if (Timeout == 0) {
-    InfiniteWait = TRUE;
-  } else {
-    InfiniteWait = FALSE;
-  }
-
-  while (InfiniteWait || (Timeout > 0)) {
-    Status = SdMmcHcCheckMmioSet (
-               PciIo,
-               BarIndex,
-               Offset,
-               Count,
-               MaskValue,
-               TestValue
-               );
-    if (Status != EFI_NOT_READY) {
-      return Status;
-    }
-
-    //
-    // Stall for 1 microsecond.
-    //
-    gBS->Stall (1);
-
-    Timeout--;
-  }
-
-  return EFI_TIMEOUT;
-}
-
-/**
-  Get the controller version information from the specified slot.
-
-  @param[in]  PciIo           The PCI IO protocol instance.
-  @param[in]  Slot            The slot number of the SD card to send the command to.
-  @param[out] Version         The buffer to store the version information.
-
-  @retval EFI_SUCCESS         The operation executes successfully.
-  @retval Others              The operation fails.
-
-**/
-EFI_STATUS
-SdMmcHcGetControllerVersion (
-  IN     EFI_PCI_IO_PROTOCOL  *PciIo,
-  IN     UINT8                Slot,
-  OUT    UINT16               *Version
-  )
-{
-  EFI_STATUS                Status;
-
-  Status = SdMmcHcRwMmio (PciIo, Slot, SD_MMC_HC_CTRL_VER, TRUE, sizeof (UINT16), Version);
-  if (EFI_ERROR (Status)) {
-    return Status;
-  }
-
-  *Version &= 0xFF;
-
-  return EFI_SUCCESS;
-}
-
-/**
-  Software reset the specified SD/MMC host controller and enable all interrupts.
-
-  @param[in] Private        A pointer to the SD_MMC_HC_PRIVATE_DATA instance.
-  @param[in] Slot           The slot number of the SD card to send the command to.
-
-  @retval EFI_SUCCESS       The software reset executes successfully.
-  @retval Others            The software reset fails.
-
-**/
-EFI_STATUS
-SdMmcHcReset (
-  IN SD_MMC_HC_PRIVATE_DATA *Private,
-  IN UINT8                  Slot
-  )
-{
-  EFI_STATUS                Status;
-  UINT8                     SwReset;
-  EFI_PCI_IO_PROTOCOL       *PciIo;
-
-  //
-  // Notify the SD/MMC override protocol that we are about to reset
-  // the SD/MMC host controller.
-  //
-  if (mOverride != NULL && mOverride->NotifyPhase != NULL) {
-    Status = mOverride->NotifyPhase (
-                          Private->ControllerHandle,
-                          Slot,
-                          EdkiiSdMmcResetPre,
-                          NULL);
-    if (EFI_ERROR (Status)) {
-      DEBUG ((DEBUG_WARN,
-        "%a: SD/MMC pre reset notifier callback failed - %r\n",
-        __FUNCTION__, Status));
-      return Status;
-    }
-  }
-
-  PciIo   = Private->PciIo;
-  SwReset = BIT0;
-  Status  = SdMmcHcOrMmio (PciIo, Slot, SD_MMC_HC_SW_RST, sizeof (SwReset), &SwReset);
-
-  if (EFI_ERROR (Status)) {
-    DEBUG ((DEBUG_ERROR, "SdMmcHcReset: write SW Reset for All fails: %r\n", Status));
-    return Status;
-  }
-
-  Status = SdMmcHcWaitMmioSet (
-             PciIo,
-             Slot,
-             SD_MMC_HC_SW_RST,
-             sizeof (SwReset),
-             BIT0,
-             0x00,
-             SD_MMC_HC_GENERIC_TIMEOUT
-             );
-  if (EFI_ERROR (Status)) {
-    DEBUG ((DEBUG_INFO, "SdMmcHcReset: reset done with %r\n", Status));
-    return Status;
-  }
-
-  //
-  // Enable all interrupt after reset all.
-  //
-  Status = SdMmcHcEnableInterrupt (PciIo, Slot);
-  if (EFI_ERROR (Status)) {
-    DEBUG ((DEBUG_INFO, "SdMmcHcReset: SdMmcHcEnableInterrupt done with %r\n",
-      Status));
-    return Status;
-  }
-
-  //
-  // Notify the SD/MMC override protocol that we have just reset
-  // the SD/MMC host controller.
-  //
-  if (mOverride != NULL && mOverride->NotifyPhase != NULL) {
-    Status = mOverride->NotifyPhase (
-                          Private->ControllerHandle,
-                          Slot,
-                          EdkiiSdMmcResetPost,
-                          NULL);
-    if (EFI_ERROR (Status)) {
-      DEBUG ((DEBUG_WARN,
-        "%a: SD/MMC post reset notifier callback failed - %r\n",
-        __FUNCTION__, Status));
-    }
-  }
-
-  return Status;
-}
-
-/**
-  Set all interrupt status bits in Normal and Error Interrupt Status Enable
-  register.
-
-  @param[in] PciIo          The PCI IO protocol instance.
-  @param[in] Slot           The slot number of the SD card to send the command to.
-
-  @retval EFI_SUCCESS       The operation executes successfully.
-  @retval Others            The operation fails.
-
-**/
-EFI_STATUS
-SdMmcHcEnableInterrupt (
-  IN EFI_PCI_IO_PROTOCOL    *PciIo,
-  IN UINT8                  Slot
-  )
-{
-  EFI_STATUS                Status;
-  UINT16                    IntStatus;
-
-  //
-  // Enable all bits in Error Interrupt Status Enable Register
-  //
-  IntStatus = 0xFFFF;
-  Status = SdMmcHcRwMmio (PciIo, Slot, SD_MMC_HC_ERR_INT_STS_EN, FALSE, sizeof (IntStatus), &IntStatus);
-  if (EFI_ERROR (Status)) {
-    return Status;
-  }
-  //
-  // Enable all bits in Normal Interrupt Status Enable Register
-  //
-  IntStatus = 0xFFFF;
-  Status = SdMmcHcRwMmio (PciIo, Slot, SD_MMC_HC_NOR_INT_STS_EN, FALSE, sizeof (IntStatus), &IntStatus);
-
-  return Status;
-}
-
-/**
-  Get the capability data from the specified slot.
-
-  @param[in]  PciIo           The PCI IO protocol instance.
-  @param[in]  Slot            The slot number of the SD card to send the command to.
-  @param[out] Capability      The buffer to store the capability data.
-
-  @retval EFI_SUCCESS         The operation executes successfully.
-  @retval Others              The operation fails.
-
-**/
-EFI_STATUS
-SdMmcHcGetCapability (
-  IN     EFI_PCI_IO_PROTOCOL  *PciIo,
-  IN     UINT8                Slot,
-     OUT SD_MMC_HC_SLOT_CAP   *Capability
-  )
-{
-  EFI_STATUS                Status;
-  UINT64                    Cap;
-
-  Status = SdMmcHcRwMmio (PciIo, Slot, SD_MMC_HC_CAP, TRUE, sizeof (Cap), &Cap);
-  if (EFI_ERROR (Status)) {
-    return Status;
-  }
-
-  CopyMem (Capability, &Cap, sizeof (Cap));
-
-  return EFI_SUCCESS;
-}
-
-/**
-  Get the maximum current capability data from the specified slot.
-
-  @param[in]  PciIo           The PCI IO protocol instance.
-  @param[in]  Slot            The slot number of the SD card to send the command to.
-  @param[out] MaxCurrent      The buffer to store the maximum current capability data.
-
-  @retval EFI_SUCCESS         The operation executes successfully.
-  @retval Others              The operation fails.
-
-**/
-EFI_STATUS
-SdMmcHcGetMaxCurrent (
-  IN     EFI_PCI_IO_PROTOCOL  *PciIo,
-  IN     UINT8                Slot,
-     OUT UINT64               *MaxCurrent
-  )
-{
-  EFI_STATUS          Status;
-
-  Status = SdMmcHcRwMmio (PciIo, Slot, SD_MMC_HC_MAX_CURRENT_CAP, TRUE, sizeof (UINT64), MaxCurrent);
-
-  return Status;
-}
-
-/**
-  Detect whether there is a SD/MMC card attached at the specified SD/MMC host controller
-  slot.
-
-  Refer to SD Host Controller Simplified spec 3.0 Section 3.1 for details.
-
-  @param[in]  PciIo         The PCI IO protocol instance.
-  @param[in]  Slot          The slot number of the SD card to send the command to.
-  @param[out] MediaPresent  The pointer to the media present boolean value.
-
-  @retval EFI_SUCCESS       There is no media change happened.
-  @retval EFI_MEDIA_CHANGED There is media change happened.
-  @retval Others            The detection fails.
-
-**/
-EFI_STATUS
-SdMmcHcCardDetect (
-  IN EFI_PCI_IO_PROTOCOL    *PciIo,
-  IN UINT8                  Slot,
-     OUT BOOLEAN            *MediaPresent
-  )
-{
-  EFI_STATUS                Status;
-  UINT16                    Data;
-  UINT32                    PresentState;
-
-  //
-  // Check Present State Register to see if there is a card presented.
-  //
-  Status = SdMmcHcRwMmio (PciIo, Slot, SD_MMC_HC_PRESENT_STATE, TRUE, sizeof (PresentState), &PresentState);
-  if (EFI_ERROR (Status)) {
-    return Status;
-  }
-
-  if ((PresentState & BIT16) != 0) {
-    *MediaPresent = TRUE;
-  } else {
-    *MediaPresent = FALSE;
-  }
-
-  //
-  // Check Normal Interrupt Status Register
-  //
-  Status = SdMmcHcRwMmio (PciIo, Slot, SD_MMC_HC_NOR_INT_STS, TRUE, sizeof (Data), &Data);
-  if (EFI_ERROR (Status)) {
-    return Status;
-  }
-
-  if ((Data & (BIT6 | BIT7)) != 0) {
-    //
-    // Clear BIT6 and BIT7 by writing 1 to these two bits if set.
-    //
-    Data  &= BIT6 | BIT7;
-    Status = SdMmcHcRwMmio (PciIo, Slot, SD_MMC_HC_NOR_INT_STS, FALSE, sizeof (Data), &Data);
-    if (EFI_ERROR (Status)) {
-      return Status;
-    }
-
-    return EFI_MEDIA_CHANGED;
-  }
-
-  return EFI_SUCCESS;
-}
-
-/**
-  Stop SD/MMC card clock.
-
-  Refer to SD Host Controller Simplified spec 3.0 Section 3.2.2 for details.
-
-  @param[in] PciIo          The PCI IO protocol instance.
-  @param[in] Slot           The slot number of the SD card to send the command to.
-
-  @retval EFI_SUCCESS       Succeed to stop SD/MMC clock.
-  @retval Others            Fail to stop SD/MMC clock.
-
-**/
-EFI_STATUS
-SdMmcHcStopClock (
-  IN EFI_PCI_IO_PROTOCOL    *PciIo,
-  IN UINT8                  Slot
-  )
-{
-  EFI_STATUS                Status;
-  UINT32                    PresentState;
-  UINT16                    ClockCtrl;
-
-  //
-  // Ensure no SD transactions are occurring on the SD Bus by
-  // waiting for Command Inhibit (DAT) and Command Inhibit (CMD)
-  // in the Present State register to be 0.
-  //
-  Status = SdMmcHcWaitMmioSet (
-             PciIo,
-             Slot,
-             SD_MMC_HC_PRESENT_STATE,
-             sizeof (PresentState),
-             BIT0 | BIT1,
-             0,
-             SD_MMC_HC_GENERIC_TIMEOUT
-             );
-  if (EFI_ERROR (Status)) {
-    return Status;
-  }
-
-  //
-  // Set SD Clock Enable in the Clock Control register to 0
-  //
-  ClockCtrl = (UINT16)~BIT2;
-  Status = SdMmcHcAndMmio (PciIo, Slot, SD_MMC_HC_CLOCK_CTRL, sizeof (ClockCtrl), &ClockCtrl);
-
-  return Status;
-}
-
-/**
-  SD/MMC card clock supply.
-
-  Refer to SD Host Controller Simplified spec 3.0 Section 3.2.1 for details.
-
-  @param[in] PciIo          The PCI IO protocol instance.
-  @param[in] Slot           The slot number of the SD card to send the command to.
-  @param[in] ClockFreq      The max clock frequency to be set. The unit is KHz.
-  @param[in] BaseClkFreq    The base clock frequency of host controller in MHz.
-  @param[in] ControllerVer  The version of host controller.
-
-  @retval EFI_SUCCESS       The clock is supplied successfully.
-  @retval Others            The clock isn't supplied successfully.
-
-**/
-EFI_STATUS
-SdMmcHcClockSupply (
-  IN EFI_PCI_IO_PROTOCOL    *PciIo,
-  IN UINT8                  Slot,
-  IN UINT64                 ClockFreq,
-  IN UINT32                 BaseClkFreq,
-  IN UINT16                 ControllerVer
-  )
-{
-  EFI_STATUS                Status;
-  UINT32                    SettingFreq;
-  UINT32                    Divisor;
-  UINT32                    Remainder;
-  UINT16                    ClockCtrl;
-
-  //
-  // Calculate a divisor for SD clock frequency
-  //
-  ASSERT (BaseClkFreq != 0);
-
-  if (ClockFreq == 0) {
-    return EFI_INVALID_PARAMETER;
-  }
-
-  if (ClockFreq > (BaseClkFreq * 1000)) {
-    ClockFreq = BaseClkFreq * 1000;
-  }
-
-  //
-  // Calculate the divisor of base frequency.
-  //
-  Divisor     = 0;
-  SettingFreq = BaseClkFreq * 1000;
-  while (ClockFreq < SettingFreq) {
-    Divisor++;
-
-    SettingFreq = (BaseClkFreq * 1000) / (2 * Divisor);
-    Remainder   = (BaseClkFreq * 1000) % (2 * Divisor);
-    if ((ClockFreq == SettingFreq) && (Remainder == 0)) {
-      break;
-    }
-    if ((ClockFreq == SettingFreq) && (Remainder != 0)) {
-      SettingFreq ++;
-    }
-  }
-
-  DEBUG ((DEBUG_INFO, "BaseClkFreq %dMHz Divisor %d ClockFreq %dKhz\n", BaseClkFreq, Divisor, ClockFreq));
-
-  //
-  // Set SDCLK Frequency Select and Internal Clock Enable fields in Clock Control register.
-  //
-<<<<<<< HEAD
-  if ((ControllerVer & 0xFF) >= SD_MMC_HC_CTRL_VER_300) {
-=======
-  if ((ControllerVer >= SD_MMC_HC_CTRL_VER_300) &&
-      (ControllerVer <= SD_MMC_HC_CTRL_VER_420)) {
->>>>>>> ecd3a362
-    ASSERT (Divisor <= 0x3FF);
-    ClockCtrl = ((Divisor & 0xFF) << 8) | ((Divisor & 0x300) >> 2);
-  } else if ((ControllerVer == SD_MMC_HC_CTRL_VER_100) ||
-             (ControllerVer == SD_MMC_HC_CTRL_VER_200)) {
-    //
-    // Only the most significant bit can be used as divisor.
-    //
-    if (((Divisor - 1) & Divisor) != 0) {
-      Divisor = 1 << (HighBitSet32 (Divisor) + 1);
-    }
-    ASSERT (Divisor <= 0x80);
-    ClockCtrl = (Divisor & 0xFF) << 8;
-  } else {
-    DEBUG ((DEBUG_ERROR, "Unknown SD Host Controller Spec version [0x%x]!!!\n", ControllerVer));
-    return EFI_UNSUPPORTED;
-  }
-
-  //
-  // Stop bus clock at first
-  //
-  Status = SdMmcHcStopClock (PciIo, Slot);
-  if (EFI_ERROR (Status)) {
-    return Status;
-  }
-
-  //
-  // Supply clock frequency with specified divisor
-  //
-  ClockCtrl |= BIT0;
-  Status = SdMmcHcRwMmio (PciIo, Slot, SD_MMC_HC_CLOCK_CTRL, FALSE, sizeof (ClockCtrl), &ClockCtrl);
-  if (EFI_ERROR (Status)) {
-    DEBUG ((DEBUG_ERROR, "Set SDCLK Frequency Select and Internal Clock Enable fields fails\n"));
-    return Status;
-  }
-
-  //
-  // Wait Internal Clock Stable in the Clock Control register to be 1
-  //
-  Status = SdMmcHcWaitMmioSet (
-             PciIo,
-             Slot,
-             SD_MMC_HC_CLOCK_CTRL,
-             sizeof (ClockCtrl),
-             BIT1,
-             BIT1,
-             SD_MMC_HC_GENERIC_TIMEOUT
-             );
-  if (EFI_ERROR (Status)) {
-    return Status;
-  }
-
-  //
-  // Set SD Clock Enable in the Clock Control register to 1
-  //
-  ClockCtrl = BIT2;
-  Status = SdMmcHcOrMmio (PciIo, Slot, SD_MMC_HC_CLOCK_CTRL, sizeof (ClockCtrl), &ClockCtrl);
-
-  return Status;
-}
-
-/**
-  SD/MMC bus power control.
-
-  Refer to SD Host Controller Simplified spec 3.0 Section 3.3 for details.
-
-  @param[in] PciIo          The PCI IO protocol instance.
-  @param[in] Slot           The slot number of the SD card to send the command to.
-  @param[in] PowerCtrl      The value setting to the power control register.
-
-  @retval TRUE              There is a SD/MMC card attached.
-  @retval FALSE             There is no a SD/MMC card attached.
-
-**/
-EFI_STATUS
-SdMmcHcPowerControl (
-  IN EFI_PCI_IO_PROTOCOL    *PciIo,
-  IN UINT8                  Slot,
-  IN UINT8                  PowerCtrl
-  )
-{
-  EFI_STATUS                Status;
-
-  //
-  // Clr SD Bus Power
-  //
-  PowerCtrl &= (UINT8)~BIT0;
-  Status = SdMmcHcRwMmio (PciIo, Slot, SD_MMC_HC_POWER_CTRL, FALSE, sizeof (PowerCtrl), &PowerCtrl);
-  if (EFI_ERROR (Status)) {
-    return Status;
-  }
-
-  //
-  // Set SD Bus Voltage Select and SD Bus Power fields in Power Control Register
-  //
-  PowerCtrl |= BIT0;
-  Status = SdMmcHcRwMmio (PciIo, Slot, SD_MMC_HC_POWER_CTRL, FALSE, sizeof (PowerCtrl), &PowerCtrl);
-
-  return Status;
-}
-
-/**
-  Set the SD/MMC bus width.
-
-  Refer to SD Host Controller Simplified spec 3.0 Section 3.4 for details.
-
-  @param[in] PciIo          The PCI IO protocol instance.
-  @param[in] Slot           The slot number of the SD card to send the command to.
-  @param[in] BusWidth       The bus width used by the SD/MMC device, it must be 1, 4 or 8.
-
-  @retval EFI_SUCCESS       The bus width is set successfully.
-  @retval Others            The bus width isn't set successfully.
-
-**/
-EFI_STATUS
-SdMmcHcSetBusWidth (
-  IN EFI_PCI_IO_PROTOCOL    *PciIo,
-  IN UINT8                  Slot,
-  IN UINT16                 BusWidth
-  )
-{
-  EFI_STATUS                Status;
-  UINT8                     HostCtrl1;
-
-  if (BusWidth == 1) {
-    HostCtrl1 = (UINT8)~(BIT5 | BIT1);
-    Status = SdMmcHcAndMmio (PciIo, Slot, SD_MMC_HC_HOST_CTRL1, sizeof (HostCtrl1), &HostCtrl1);
-  } else if (BusWidth == 4) {
-    Status = SdMmcHcRwMmio (PciIo, Slot, SD_MMC_HC_HOST_CTRL1, TRUE, sizeof (HostCtrl1), &HostCtrl1);
-    if (EFI_ERROR (Status)) {
-      return Status;
-    }
-    HostCtrl1 |= BIT1;
-    HostCtrl1 &= (UINT8)~BIT5;
-    Status = SdMmcHcRwMmio (PciIo, Slot, SD_MMC_HC_HOST_CTRL1, FALSE, sizeof (HostCtrl1), &HostCtrl1);
-  } else if (BusWidth == 8) {
-    Status = SdMmcHcRwMmio (PciIo, Slot, SD_MMC_HC_HOST_CTRL1, TRUE, sizeof (HostCtrl1), &HostCtrl1);
-    if (EFI_ERROR (Status)) {
-      return Status;
-    }
-    HostCtrl1 &= (UINT8)~BIT1;
-    HostCtrl1 |= BIT5;
-    Status = SdMmcHcRwMmio (PciIo, Slot, SD_MMC_HC_HOST_CTRL1, FALSE, sizeof (HostCtrl1), &HostCtrl1);
-  } else {
-    ASSERT (FALSE);
-    return EFI_INVALID_PARAMETER;
-  }
-
-  return Status;
-}
-
-/**
-  Configure V4 controller enhancements at initialization.
-
-  @param[in] PciIo          The PCI IO protocol instance.
-  @param[in] Slot           The slot number of the SD card to send the command to.
-  @param[in] Capability     The capability of the slot.
-  @param[in] ControllerVer  The version of host controller.
-
-  @retval EFI_SUCCESS       The clock is supplied successfully.
-
-**/
-EFI_STATUS
-SdMmcHcInitV4Enhancements (
-  IN EFI_PCI_IO_PROTOCOL    *PciIo,
-  IN UINT8                  Slot,
-  IN SD_MMC_HC_SLOT_CAP     Capability,
-  IN UINT16                 ControllerVer
-  )
-{
-  EFI_STATUS                Status;
-  UINT16                    HostCtrl2;
-
-  //
-  // Check if controller version V4 or higher
-  //
-  if (ControllerVer >= SD_MMC_HC_CTRL_VER_400) {
-    HostCtrl2 = SD_MMC_HC_V4_EN;
-    //
-    // Check if V4 64bit support is available
-    //
-    if (Capability.SysBus64V4 != 0) {
-      HostCtrl2 |= SD_MMC_HC_64_ADDR_EN;
-      DEBUG ((DEBUG_INFO, "Enabled V4 64 bit system bus support\n"));
-    }
-    //
-    // Check if controller version V4.10 or higher
-    //
-    if (!FeaturePcdGet (PcdSdhciDisable26bitSupport) &&
-        (ControllerVer >= SD_MMC_HC_CTRL_VER_410)) {
-      HostCtrl2 |= SD_MMC_HC_26_DATA_LEN_ADMA_EN;
-      DEBUG ((DEBUG_INFO, "Enabled V4 26 bit data length ADMA support\n"));
-    }
-    Status = SdMmcHcOrMmio (PciIo, Slot, SD_MMC_HC_HOST_CTRL2, sizeof (HostCtrl2), &HostCtrl2);
-    if (EFI_ERROR (Status)) {
-      return Status;
-    }
-  }
-
-  return EFI_SUCCESS;
-}
-
-/**
-  Supply SD/MMC card with lowest clock frequency at initialization.
-
-  @param[in] PciIo          The PCI IO protocol instance.
-  @param[in] Slot           The slot number of the SD card to send the command to.
-  @param[in] BaseClkFreq    The base clock frequency of host controller in MHz.
-  @param[in] ControllerVer  The version of host controller.
-
-  @retval EFI_SUCCESS       The clock is supplied successfully.
-  @retval Others            The clock isn't supplied successfully.
-
-**/
-EFI_STATUS
-SdMmcHcInitClockFreq (
-  IN EFI_PCI_IO_PROTOCOL    *PciIo,
-  IN UINT8                  Slot,
-  IN UINT32                 BaseClkFreq,
-  IN UINT16                 ControllerVer
-  )
-{
-  EFI_STATUS                Status;
-  UINT32                    InitFreq;
-
-  //
-  // According to SDHCI specification ver. 4.2, BaseClkFreq field value of
-  // the Capability Register 1 can be zero, which means a need for obtaining
-  // the clock frequency via another method. Fail in case it is not updated
-  // by SW at this point.
-  //
-  if (BaseClkFreq == 0) {
-    //
-    // Don't support get Base Clock Frequency information via another method
-    //
-    return EFI_UNSUPPORTED;
-  }
-  //
-  // Supply 400KHz clock frequency at initialization phase.
-  //
-  InitFreq = 400;
-  Status = SdMmcHcClockSupply (PciIo, Slot, InitFreq, BaseClkFreq, ControllerVer);
-  return Status;
-}
-
-/**
-  Supply SD/MMC card with maximum voltage at initialization.
-
-  Refer to SD Host Controller Simplified spec 3.0 Section 3.3 for details.
-
-  @param[in] PciIo          The PCI IO protocol instance.
-  @param[in] Slot           The slot number of the SD card to send the command to.
-  @param[in] Capability     The capability of the slot.
-
-  @retval EFI_SUCCESS       The voltage is supplied successfully.
-  @retval Others            The voltage isn't supplied successfully.
-
-**/
-EFI_STATUS
-SdMmcHcInitPowerVoltage (
-  IN EFI_PCI_IO_PROTOCOL    *PciIo,
-  IN UINT8                  Slot,
-  IN SD_MMC_HC_SLOT_CAP     Capability
-  )
-{
-  EFI_STATUS                Status;
-  UINT8                     MaxVoltage;
-  UINT8                     HostCtrl2;
-
-  //
-  // Calculate supported maximum voltage according to SD Bus Voltage Select
-  //
-  if (Capability.Voltage33 != 0) {
-    //
-    // Support 3.3V
-    //
-    MaxVoltage = 0x0E;
-  } else if (Capability.Voltage30 != 0) {
-    //
-    // Support 3.0V
-    //
-    MaxVoltage = 0x0C;
-  } else if (Capability.Voltage18 != 0) {
-    //
-    // Support 1.8V
-    //
-    MaxVoltage = 0x0A;
-    HostCtrl2  = BIT3;
-    Status = SdMmcHcOrMmio (PciIo, Slot, SD_MMC_HC_HOST_CTRL2, sizeof (HostCtrl2), &HostCtrl2);
-    gBS->Stall (5000);
-    if (EFI_ERROR (Status)) {
-      return Status;
-    }
-  } else {
-    ASSERT (FALSE);
-    return EFI_DEVICE_ERROR;
-  }
-
-  //
-  // Set SD Bus Voltage Select and SD Bus Power fields in Power Control Register
-  //
-  Status = SdMmcHcPowerControl (PciIo, Slot, MaxVoltage);
-
-  return Status;
-}
-
-/**
-  Initialize the Timeout Control register with most conservative value at initialization.
-
-  Refer to SD Host Controller Simplified spec 3.0 Section 2.2.15 for details.
-
-  @param[in] PciIo          The PCI IO protocol instance.
-  @param[in] Slot           The slot number of the SD card to send the command to.
-
-  @retval EFI_SUCCESS       The timeout control register is configured successfully.
-  @retval Others            The timeout control register isn't configured successfully.
-
-**/
-EFI_STATUS
-SdMmcHcInitTimeoutCtrl (
-  IN EFI_PCI_IO_PROTOCOL    *PciIo,
-  IN UINT8                  Slot
-  )
-{
-  EFI_STATUS                Status;
-  UINT8                     Timeout;
-
-  Timeout = 0x0E;
-  Status  = SdMmcHcRwMmio (PciIo, Slot, SD_MMC_HC_TIMEOUT_CTRL, FALSE, sizeof (Timeout), &Timeout);
-
-  return Status;
-}
-
-/**
-  Initial SD/MMC host controller with lowest clock frequency, max power and max timeout value
-  at initialization.
-
-  @param[in] Private        A pointer to the SD_MMC_HC_PRIVATE_DATA instance.
-  @param[in] Slot           The slot number of the SD card to send the command to.
-
-  @retval EFI_SUCCESS       The host controller is initialized successfully.
-  @retval Others            The host controller isn't initialized successfully.
-
-**/
-EFI_STATUS
-SdMmcHcInitHost (
-  IN SD_MMC_HC_PRIVATE_DATA *Private,
-  IN UINT8                  Slot
-  )
-{
-  EFI_STATUS                Status;
-  EFI_PCI_IO_PROTOCOL       *PciIo;
-  SD_MMC_HC_SLOT_CAP        Capability;
-
-  //
-  // Notify the SD/MMC override protocol that we are about to initialize
-  // the SD/MMC host controller.
-  //
-  if (mOverride != NULL && mOverride->NotifyPhase != NULL) {
-    Status = mOverride->NotifyPhase (
-                          Private->ControllerHandle,
-                          Slot,
-                          EdkiiSdMmcInitHostPre,
-                          NULL);
-    if (EFI_ERROR (Status)) {
-      DEBUG ((DEBUG_WARN,
-        "%a: SD/MMC pre init notifier callback failed - %r\n",
-        __FUNCTION__, Status));
-      return Status;
-    }
-  }
-
-  PciIo = Private->PciIo;
-  Capability = Private->Capability[Slot];
-
-  Status = SdMmcHcInitV4Enhancements (PciIo, Slot, Capability, Private->ControllerVersion[Slot]);
-  if (EFI_ERROR (Status)) {
-    return Status;
-  }
-
-  Status = SdMmcHcInitClockFreq (PciIo, Slot, Private->BaseClkFreq[Slot], Private->ControllerVersion[Slot]);
-  if (EFI_ERROR (Status)) {
-    return Status;
-  }
-
-  Status = SdMmcHcInitPowerVoltage (PciIo, Slot, Capability);
-  if (EFI_ERROR (Status)) {
-    return Status;
-  }
-
-  Status = SdMmcHcInitTimeoutCtrl (PciIo, Slot);
-  if (EFI_ERROR (Status)) {
-    return Status;
-  }
-
-  //
-  // Notify the SD/MMC override protocol that we are have just initialized
-  // the SD/MMC host controller.
-  //
-  if (mOverride != NULL && mOverride->NotifyPhase != NULL) {
-    Status = mOverride->NotifyPhase (
-                          Private->ControllerHandle,
-                          Slot,
-                          EdkiiSdMmcInitHostPost,
-                          NULL);
-    if (EFI_ERROR (Status)) {
-      DEBUG ((DEBUG_WARN,
-        "%a: SD/MMC post init notifier callback failed - %r\n",
-        __FUNCTION__, Status));
-    }
-  }
-  return Status;
-}
-
-/**
-  Set SD Host Controler control 2 registry according to selected speed.
-
-  @param[in] ControllerHandle The handle of the controller.
-  @param[in] PciIo            The PCI IO protocol instance.
-  @param[in] Slot             The slot number of the SD card to send the command to.
-  @param[in] Timing           The timing to select.
-
-  @retval EFI_SUCCESS         The timing is set successfully.
-  @retval Others              The timing isn't set successfully.
-**/
-EFI_STATUS
-SdMmcHcUhsSignaling (
-  IN EFI_HANDLE             ControllerHandle,
-  IN EFI_PCI_IO_PROTOCOL    *PciIo,
-  IN UINT8                  Slot,
-  IN SD_MMC_BUS_MODE        Timing
-  )
-{
-  EFI_STATUS                 Status;
-  UINT8                      HostCtrl2;
-
-  HostCtrl2 = (UINT8)~SD_MMC_HC_CTRL_UHS_MASK;
-  Status = SdMmcHcAndMmio (PciIo, Slot, SD_MMC_HC_HOST_CTRL2, sizeof (HostCtrl2), &HostCtrl2);
-  if (EFI_ERROR (Status)) {
-    return Status;
-  }
-
-  switch (Timing) {
-    case SdMmcUhsSdr12:
-      HostCtrl2 = SD_MMC_HC_CTRL_UHS_SDR12;
-      break;
-    case SdMmcUhsSdr25:
-      HostCtrl2 = SD_MMC_HC_CTRL_UHS_SDR25;
-      break;
-    case SdMmcUhsSdr50:
-      HostCtrl2 = SD_MMC_HC_CTRL_UHS_SDR50;
-      break;
-    case SdMmcUhsSdr104:
-      HostCtrl2 = SD_MMC_HC_CTRL_UHS_SDR104;
-      break;
-    case SdMmcUhsDdr50:
-      HostCtrl2 = SD_MMC_HC_CTRL_UHS_DDR50;
-      break;
-    case SdMmcMmcLegacy:
-      HostCtrl2 = SD_MMC_HC_CTRL_MMC_LEGACY;
-      break;
-    case SdMmcMmcHsSdr:
-      HostCtrl2 = SD_MMC_HC_CTRL_MMC_HS_SDR;
-      break;
-    case SdMmcMmcHsDdr:
-      HostCtrl2 = SD_MMC_HC_CTRL_MMC_HS_DDR;
-      break;
-    case SdMmcMmcHs200:
-      HostCtrl2 = SD_MMC_HC_CTRL_MMC_HS200;
-      break;
-    case SdMmcMmcHs400:
-      HostCtrl2 = SD_MMC_HC_CTRL_MMC_HS400;
-      break;
-    default:
-     HostCtrl2 = 0;
-     break;
-  }
-  Status = SdMmcHcOrMmio (PciIo, Slot, SD_MMC_HC_HOST_CTRL2, sizeof (HostCtrl2), &HostCtrl2);
-  if (EFI_ERROR (Status)) {
-    return Status;
-  }
-
-  if (mOverride != NULL && mOverride->NotifyPhase != NULL) {
-    Status = mOverride->NotifyPhase (
-                          ControllerHandle,
-                          Slot,
-                          EdkiiSdMmcUhsSignaling,
-                          &Timing
-                          );
-    if (EFI_ERROR (Status)) {
-      DEBUG ((
-        DEBUG_ERROR,
-        "%a: SD/MMC uhs signaling notifier callback failed - %r\n",
-        __FUNCTION__,
-        Status
-        ));
-      return Status;
-    }
-  }
-
-  return EFI_SUCCESS;
-}
-
-/**
-  Turn on/off LED.
-
-  @param[in] PciIo          The PCI IO protocol instance.
-  @param[in] Slot           The slot number of the SD card to send the command to.
-  @param[in] On             The boolean to turn on/off LED.
-
-  @retval EFI_SUCCESS       The LED is turned on/off successfully.
-  @retval Others            The LED isn't turned on/off successfully.
-
-**/
-EFI_STATUS
-SdMmcHcLedOnOff (
-  IN EFI_PCI_IO_PROTOCOL    *PciIo,
-  IN UINT8                  Slot,
-  IN BOOLEAN                On
-  )
-{
-  EFI_STATUS                Status;
-  UINT8                     HostCtrl1;
-
-  if (On) {
-    HostCtrl1 = BIT0;
-    Status    = SdMmcHcOrMmio (PciIo, Slot, SD_MMC_HC_HOST_CTRL1, sizeof (HostCtrl1), &HostCtrl1);
-  } else {
-    HostCtrl1 = (UINT8)~BIT0;
-    Status    = SdMmcHcAndMmio (PciIo, Slot, SD_MMC_HC_HOST_CTRL1, sizeof (HostCtrl1), &HostCtrl1);
-  }
-
-  return Status;
-}
-
-/**
-  Build ADMA descriptor table for transfer.
-
-  Refer to SD Host Controller Simplified spec 4.2 Section 1.13 for details.
-
-  @param[in] Trb            The pointer to the SD_MMC_HC_TRB instance.
-  @param[in] ControllerVer  The version of host controller.
-
-  @retval EFI_SUCCESS       The ADMA descriptor table is created successfully.
-  @retval Others            The ADMA descriptor table isn't created successfully.
-
-**/
-EFI_STATUS
-BuildAdmaDescTable (
-  IN SD_MMC_HC_TRB          *Trb,
-  IN UINT16                 ControllerVer
-  )
-{
-  EFI_PHYSICAL_ADDRESS      Data;
-  UINT64                    DataLen;
-  UINT64                    Entries;
-  UINT32                    Index;
-  UINT64                    Remaining;
-  UINT64                    Address;
-  UINTN                     TableSize;
-  EFI_PCI_IO_PROTOCOL       *PciIo;
-  EFI_STATUS                Status;
-  UINTN                     Bytes;
-  BOOLEAN                   AddressingMode64;
-  BOOLEAN                   DataLength26;
-  UINT32                    AdmaMaxDataPerLine;
-  UINT32                    DescSize;
-  VOID                      *AdmaDesc;
-
-  AddressingMode64   = FALSE;
-  DataLength26       = FALSE;
-  AdmaMaxDataPerLine = ADMA_MAX_DATA_PER_LINE_16B;
-  DescSize           = sizeof (SD_MMC_HC_ADMA_32_DESC_LINE);
-  AdmaDesc           = NULL;
-
-  Data    = Trb->DataPhy;
-  DataLen = Trb->DataLen;
-  PciIo   = Trb->Private->PciIo;
-
-  //
-  // Detect whether 64bit addressing is supported.
-  //
-  if (ControllerVer >= SD_MMC_HC_CTRL_VER_400) {
-    Status = SdMmcHcCheckMmioSet(PciIo, Trb->Slot, SD_MMC_HC_HOST_CTRL2, sizeof(UINT16),
-                                 SD_MMC_HC_V4_EN|SD_MMC_HC_64_ADDR_EN, SD_MMC_HC_V4_EN|SD_MMC_HC_64_ADDR_EN);
-    if (!EFI_ERROR (Status)) {
-      AddressingMode64 = TRUE;
-      DescSize = sizeof (SD_MMC_HC_ADMA_64_DESC_LINE);
-    }
-  }
-  //
-  // Check for valid ranges in 32bit ADMA Descriptor Table
-  //
-  if (!AddressingMode64 &&
-      ((Data >= 0x100000000ul) || ((Data + DataLen) > 0x100000000ul))) {
-    return EFI_INVALID_PARAMETER;
-  }
-  //
-  // Check address field alignment
-  //
-  if (AddressingMode64) {
-    //
-    // Address field shall be set on 64-bit boundary (Lower 3-bit is always set to 0)
-    //
-    if ((Data & (BIT0 | BIT1 | BIT2)) != 0) {
-      DEBUG ((DEBUG_INFO, "The buffer [0x%x] to construct ADMA desc is not aligned to 8 bytes boundary!\n", Data));
-    }
-  } else {
-    //
-    // Address field shall be set on 32-bit boundary (Lower 2-bit is always set to 0)
-    //
-    if ((Data & (BIT0 | BIT1)) != 0) {
-      DEBUG ((DEBUG_INFO, "The buffer [0x%x] to construct ADMA desc is not aligned to 4 bytes boundary!\n", Data));
-    }
-  }
-  //
-  // Detect whether 26bit data length is supported.
-  //
-  Status = SdMmcHcCheckMmioSet(PciIo, Trb->Slot, SD_MMC_HC_HOST_CTRL2, sizeof(UINT16),
-                               SD_MMC_HC_26_DATA_LEN_ADMA_EN, SD_MMC_HC_26_DATA_LEN_ADMA_EN);
-  if (!EFI_ERROR (Status)) {
-    DataLength26 = TRUE;
-    AdmaMaxDataPerLine = ADMA_MAX_DATA_PER_LINE_26B;
-  }
-
-  Entries   = DivU64x32 ((DataLen + AdmaMaxDataPerLine - 1), AdmaMaxDataPerLine);
-  TableSize = (UINTN)MultU64x32 (Entries, DescSize);
-  Trb->AdmaPages = (UINT32)EFI_SIZE_TO_PAGES (TableSize);
-  Status = PciIo->AllocateBuffer (
-                    PciIo,
-                    AllocateAnyPages,
-                    EfiBootServicesData,
-                    EFI_SIZE_TO_PAGES (TableSize),
-                    (VOID **)&AdmaDesc,
-                    0
-                    );
-  if (EFI_ERROR (Status)) {
-    return EFI_OUT_OF_RESOURCES;
-  }
-  ZeroMem (AdmaDesc, TableSize);
-  Bytes  = TableSize;
-  Status = PciIo->Map (
-                    PciIo,
-                    EfiPciIoOperationBusMasterCommonBuffer,
-                    AdmaDesc,
-                    &Bytes,
-                    &Trb->AdmaDescPhy,
-                    &Trb->AdmaMap
-                    );
-
-  if (EFI_ERROR (Status) || (Bytes != TableSize)) {
-    //
-    // Map error or unable to map the whole RFis buffer into a contiguous region.
-    //
-    PciIo->FreeBuffer (
-             PciIo,
-             EFI_SIZE_TO_PAGES (TableSize),
-             AdmaDesc
-             );
-    return EFI_OUT_OF_RESOURCES;
-  }
-
-  if ((!AddressingMode64) &&
-      (UINT64)(UINTN)Trb->AdmaDescPhy > 0x100000000ul) {
-    //
-    // The ADMA doesn't support 64bit addressing.
-    //
-    PciIo->Unmap (
-      PciIo,
-      Trb->AdmaMap
-    );
-    PciIo->FreeBuffer (
-      PciIo,
-      EFI_SIZE_TO_PAGES (TableSize),
-      AdmaDesc
-    );
-    return EFI_DEVICE_ERROR;
-  }
-
-  Remaining = DataLen;
-  Address   = Data;
-  if (!AddressingMode64) {
-    Trb->Adma32Desc = AdmaDesc;
-    Trb->Adma64Desc = NULL;
-  } else {
-    Trb->Adma64Desc = AdmaDesc;
-    Trb->Adma32Desc = NULL;
-  }
-  for (Index = 0; Index < Entries; Index++) {
-    if (!AddressingMode64) {
-      if (Remaining <= AdmaMaxDataPerLine) {
-        Trb->Adma32Desc[Index].Valid = 1;
-        Trb->Adma32Desc[Index].Act   = 2;
-        if (DataLength26) {
-          Trb->Adma32Desc[Index].UpperLength = (UINT16)RShiftU64 (Remaining, 16);
-        }
-        Trb->Adma32Desc[Index].LowerLength = (UINT16)(Remaining & MAX_UINT16);
-        Trb->Adma32Desc[Index].Address = (UINT32)Address;
-        break;
-      } else {
-        Trb->Adma32Desc[Index].Valid = 1;
-        Trb->Adma32Desc[Index].Act   = 2;
-        if (DataLength26) {
-          Trb->Adma32Desc[Index].UpperLength  = 0;
-        }
-        Trb->Adma32Desc[Index].LowerLength  = 0;
-        Trb->Adma32Desc[Index].Address = (UINT32)Address;
-      }
-    } else {
-      if (Remaining <= AdmaMaxDataPerLine) {
-        Trb->Adma64Desc[Index].Valid = 1;
-        Trb->Adma64Desc[Index].Act   = 2;
-        if (DataLength26) {
-          Trb->Adma64Desc[Index].UpperLength  = (UINT16)RShiftU64 (Remaining, 16);
-        }
-        Trb->Adma64Desc[Index].LowerLength  = (UINT16)(Remaining & MAX_UINT16);
-        Trb->Adma64Desc[Index].LowerAddress = (UINT32)Address;
-        Trb->Adma64Desc[Index].UpperAddress = (UINT32)RShiftU64 (Address, 32);
-        break;
-      } else {
-        Trb->Adma64Desc[Index].Valid = 1;
-        Trb->Adma64Desc[Index].Act   = 2;
-        if (DataLength26) {
-          Trb->Adma64Desc[Index].UpperLength  = 0;
-        }
-        Trb->Adma64Desc[Index].LowerLength  = 0;
-        Trb->Adma64Desc[Index].LowerAddress = (UINT32)Address;
-        Trb->Adma64Desc[Index].UpperAddress = (UINT32)RShiftU64 (Address, 32);
-      }
-    }
-
-    Remaining -= AdmaMaxDataPerLine;
-    Address   += AdmaMaxDataPerLine;
-  }
-
-  //
-  // Set the last descriptor line as end of descriptor table
-  //
-  AddressingMode64 ? (Trb->Adma64Desc[Index].End = 1) : (Trb->Adma32Desc[Index].End = 1);
-  return EFI_SUCCESS;
-}
-
-/**
-  Create a new TRB for the SD/MMC cmd request.
-
-  @param[in] Private        A pointer to the SD_MMC_HC_PRIVATE_DATA instance.
-  @param[in] Slot           The slot number of the SD card to send the command to.
-  @param[in] Packet         A pointer to the SD command data structure.
-  @param[in] Event          If Event is NULL, blocking I/O is performed. If Event is
-                            not NULL, then nonblocking I/O is performed, and Event
-                            will be signaled when the Packet completes.
-
-  @return Created Trb or NULL.
-
-**/
-SD_MMC_HC_TRB *
-SdMmcCreateTrb (
-  IN SD_MMC_HC_PRIVATE_DATA              *Private,
-  IN UINT8                               Slot,
-  IN EFI_SD_MMC_PASS_THRU_COMMAND_PACKET *Packet,
-  IN EFI_EVENT                           Event
-  )
-{
-  SD_MMC_HC_TRB                 *Trb;
-  EFI_STATUS                    Status;
-  EFI_TPL                       OldTpl;
-  EFI_PCI_IO_PROTOCOL_OPERATION Flag;
-  EFI_PCI_IO_PROTOCOL           *PciIo;
-  UINTN                         MapLength;
-
-  Trb = AllocateZeroPool (sizeof (SD_MMC_HC_TRB));
-  if (Trb == NULL) {
-    return NULL;
-  }
-
-  Trb->Signature = SD_MMC_HC_TRB_SIG;
-  Trb->Slot      = Slot;
-  Trb->BlockSize = 0x200;
-  Trb->Packet    = Packet;
-  Trb->Event     = Event;
-  Trb->Started   = FALSE;
-  Trb->Timeout   = Packet->Timeout;
-  Trb->Private   = Private;
-
-  if ((Packet->InTransferLength != 0) && (Packet->InDataBuffer != NULL)) {
-    Trb->Data    = Packet->InDataBuffer;
-    Trb->DataLen = Packet->InTransferLength;
-    Trb->Read    = TRUE;
-  } else if ((Packet->OutTransferLength != 0) && (Packet->OutDataBuffer != NULL)) {
-    Trb->Data    = Packet->OutDataBuffer;
-    Trb->DataLen = Packet->OutTransferLength;
-    Trb->Read    = FALSE;
-  } else if ((Packet->InTransferLength == 0) && (Packet->OutTransferLength == 0)) {
-    Trb->Data    = NULL;
-    Trb->DataLen = 0;
-  } else {
-    goto Error;
-  }
-
-  if ((Trb->DataLen != 0) && (Trb->DataLen < Trb->BlockSize)) {
-    Trb->BlockSize = (UINT16)Trb->DataLen;
-  }
-
-  if (((Private->Slot[Trb->Slot].CardType == EmmcCardType) &&
-       (Packet->SdMmcCmdBlk->CommandIndex == EMMC_SEND_TUNING_BLOCK)) ||
-      ((Private->Slot[Trb->Slot].CardType == SdCardType) &&
-       (Packet->SdMmcCmdBlk->CommandIndex == SD_SEND_TUNING_BLOCK))) {
-    Trb->Mode = SdMmcPioMode;
-  } else {
-    if (Trb->Read) {
-      Flag = EfiPciIoOperationBusMasterWrite;
-    } else {
-      Flag = EfiPciIoOperationBusMasterRead;
-    }
-
-    PciIo = Private->PciIo;
-    if (Trb->DataLen != 0) {
-      MapLength = Trb->DataLen;
-      Status = PciIo->Map (
-                        PciIo,
-                        Flag,
-                        Trb->Data,
-                        &MapLength,
-                        &Trb->DataPhy,
-                        &Trb->DataMap
-                        );
-      if (EFI_ERROR (Status) || (Trb->DataLen != MapLength)) {
-        Status = EFI_BAD_BUFFER_SIZE;
-        goto Error;
-      }
-    }
-
-    if (Trb->DataLen == 0) {
-      Trb->Mode = SdMmcNoData;
-    } else if (Private->Capability[Slot].Adma2 != 0) {
-      Trb->Mode = SdMmcAdmaMode;
-      Status = BuildAdmaDescTable (Trb, Private->ControllerVersion[Slot]);
-      if (EFI_ERROR (Status)) {
-        PciIo->Unmap (PciIo, Trb->DataMap);
-        goto Error;
-      }
-    } else if (Private->Capability[Slot].Sdma != 0) {
-      Trb->Mode = SdMmcSdmaMode;
-    } else {
-      Trb->Mode = SdMmcPioMode;
-    }
-  }
-
-  if (Event != NULL) {
-    OldTpl = gBS->RaiseTPL (TPL_NOTIFY);
-    InsertTailList (&Private->Queue, &Trb->TrbList);
-    gBS->RestoreTPL (OldTpl);
-  }
-
-  return Trb;
-
-Error:
-  SdMmcFreeTrb (Trb);
-  return NULL;
-}
-
-/**
-  Free the resource used by the TRB.
-
-  @param[in] Trb            The pointer to the SD_MMC_HC_TRB instance.
-
-**/
-VOID
-SdMmcFreeTrb (
-  IN SD_MMC_HC_TRB           *Trb
-  )
-{
-  EFI_PCI_IO_PROTOCOL        *PciIo;
-
-  PciIo = Trb->Private->PciIo;
-
-  if (Trb->AdmaMap != NULL) {
-    PciIo->Unmap (
-      PciIo,
-      Trb->AdmaMap
-    );
-  }
-  if (Trb->Adma32Desc != NULL) {
-    PciIo->FreeBuffer (
-      PciIo,
-      Trb->AdmaPages,
-      Trb->Adma32Desc
-    );
-  }
-  if (Trb->Adma64Desc != NULL) {
-    PciIo->FreeBuffer (
-      PciIo,
-      Trb->AdmaPages,
-      Trb->Adma64Desc
-    );
-  }
-  if (Trb->DataMap != NULL) {
-    PciIo->Unmap (
-      PciIo,
-      Trb->DataMap
-    );
-  }
-  FreePool (Trb);
-  return;
-}
-
-/**
-  Check if the env is ready for execute specified TRB.
-
-  @param[in] Private        A pointer to the SD_MMC_HC_PRIVATE_DATA instance.
-  @param[in] Trb            The pointer to the SD_MMC_HC_TRB instance.
-
-  @retval EFI_SUCCESS       The env is ready for TRB execution.
-  @retval EFI_NOT_READY     The env is not ready for TRB execution.
-  @retval Others            Some erros happen.
-
-**/
-EFI_STATUS
-SdMmcCheckTrbEnv (
-  IN SD_MMC_HC_PRIVATE_DATA           *Private,
-  IN SD_MMC_HC_TRB                    *Trb
-  )
-{
-  EFI_STATUS                          Status;
-  EFI_SD_MMC_PASS_THRU_COMMAND_PACKET *Packet;
-  EFI_PCI_IO_PROTOCOL                 *PciIo;
-  UINT32                              PresentState;
-
-  Packet = Trb->Packet;
-
-  if ((Packet->SdMmcCmdBlk->CommandType == SdMmcCommandTypeAdtc) ||
-      (Packet->SdMmcCmdBlk->ResponseType == SdMmcResponseTypeR1b) ||
-      (Packet->SdMmcCmdBlk->ResponseType == SdMmcResponseTypeR5b)) {
-    //
-    // Wait Command Inhibit (CMD) and Command Inhibit (DAT) in
-    // the Present State register to be 0
-    //
-    PresentState = BIT0 | BIT1;
-  } else {
-    //
-    // Wait Command Inhibit (CMD) in the Present State register
-    // to be 0
-    //
-    PresentState = BIT0;
-  }
-
-  PciIo  = Private->PciIo;
-  Status = SdMmcHcCheckMmioSet (
-             PciIo,
-             Trb->Slot,
-             SD_MMC_HC_PRESENT_STATE,
-             sizeof (PresentState),
-             PresentState,
-             0
-             );
-
-  return Status;
-}
-
-/**
-  Wait for the env to be ready for execute specified TRB.
-
-  @param[in] Private        A pointer to the SD_MMC_HC_PRIVATE_DATA instance.
-  @param[in] Trb            The pointer to the SD_MMC_HC_TRB instance.
-
-  @retval EFI_SUCCESS       The env is ready for TRB execution.
-  @retval EFI_TIMEOUT       The env is not ready for TRB execution in time.
-  @retval Others            Some erros happen.
-
-**/
-EFI_STATUS
-SdMmcWaitTrbEnv (
-  IN SD_MMC_HC_PRIVATE_DATA           *Private,
-  IN SD_MMC_HC_TRB                    *Trb
-  )
-{
-  EFI_STATUS                          Status;
-  EFI_SD_MMC_PASS_THRU_COMMAND_PACKET *Packet;
-  UINT64                              Timeout;
-  BOOLEAN                             InfiniteWait;
-
-  //
-  // Wait Command Complete Interrupt Status bit in Normal Interrupt Status Register
-  //
-  Packet  = Trb->Packet;
-  Timeout = Packet->Timeout;
-  if (Timeout == 0) {
-    InfiniteWait = TRUE;
-  } else {
-    InfiniteWait = FALSE;
-  }
-
-  while (InfiniteWait || (Timeout > 0)) {
-    //
-    // Check Trb execution result by reading Normal Interrupt Status register.
-    //
-    Status = SdMmcCheckTrbEnv (Private, Trb);
-    if (Status != EFI_NOT_READY) {
-      return Status;
-    }
-    //
-    // Stall for 1 microsecond.
-    //
-    gBS->Stall (1);
-
-    Timeout--;
-  }
-
-  return EFI_TIMEOUT;
-}
-
-/**
-  Execute the specified TRB.
-
-  @param[in] Private        A pointer to the SD_MMC_HC_PRIVATE_DATA instance.
-  @param[in] Trb            The pointer to the SD_MMC_HC_TRB instance.
-
-  @retval EFI_SUCCESS       The TRB is sent to host controller successfully.
-  @retval Others            Some erros happen when sending this request to the host controller.
-
-**/
-EFI_STATUS
-SdMmcExecTrb (
-  IN SD_MMC_HC_PRIVATE_DATA           *Private,
-  IN SD_MMC_HC_TRB                    *Trb
-  )
-{
-  EFI_STATUS                          Status;
-  EFI_SD_MMC_PASS_THRU_COMMAND_PACKET *Packet;
-  EFI_PCI_IO_PROTOCOL                 *PciIo;
-  UINT16                              Cmd;
-  UINT16                              IntStatus;
-  UINT32                              Argument;
-  UINT32                              BlkCount;
-  UINT16                              BlkSize;
-  UINT16                              TransMode;
-  UINT8                               HostCtrl1;
-  UINT64                              SdmaAddr;
-  UINT64                              AdmaAddr;
-  BOOLEAN                             AddressingMode64;
-
-  AddressingMode64 = FALSE;
-
-  Packet = Trb->Packet;
-  PciIo  = Trb->Private->PciIo;
-  //
-  // Clear all bits in Error Interrupt Status Register
-  //
-  IntStatus = 0xFFFF;
-  Status    = SdMmcHcRwMmio (PciIo, Trb->Slot, SD_MMC_HC_ERR_INT_STS, FALSE, sizeof (IntStatus), &IntStatus);
-  if (EFI_ERROR (Status)) {
-    return Status;
-  }
-  //
-  // Clear all bits in Normal Interrupt Status Register excepts for Card Removal & Card Insertion bits.
-  //
-  IntStatus = 0xFF3F;
-  Status    = SdMmcHcRwMmio (PciIo, Trb->Slot, SD_MMC_HC_NOR_INT_STS, FALSE, sizeof (IntStatus), &IntStatus);
-  if (EFI_ERROR (Status)) {
-    return Status;
-  }
-  //
-  // Set Host Control 1 register DMA Select field
-  //
-  if (Trb->Mode == SdMmcAdmaMode) {
-    HostCtrl1 = BIT4;
-    Status = SdMmcHcOrMmio (PciIo, Trb->Slot, SD_MMC_HC_HOST_CTRL1, sizeof (HostCtrl1), &HostCtrl1);
-    if (EFI_ERROR (Status)) {
-      return Status;
-    }
-  }
-
-  SdMmcHcLedOnOff (PciIo, Trb->Slot, TRUE);
-
-  if (Private->ControllerVersion[Trb->Slot] >= SD_MMC_HC_CTRL_VER_400) {
-    Status = SdMmcHcCheckMmioSet(PciIo, Trb->Slot, SD_MMC_HC_HOST_CTRL2, sizeof(UINT16),
-                                 SD_MMC_HC_V4_EN|SD_MMC_HC_64_ADDR_EN, SD_MMC_HC_V4_EN|SD_MMC_HC_64_ADDR_EN);
-    if (!EFI_ERROR (Status)) {
-      AddressingMode64 = TRUE;
-    }
-  }
-
-  if (Trb->Mode == SdMmcSdmaMode) {
-    if ((!AddressingMode64) &&
-        ((UINT64)(UINTN)Trb->DataPhy >= 0x100000000ul)) {
-      return EFI_INVALID_PARAMETER;
-    }
-
-    SdmaAddr = (UINT64)(UINTN)Trb->DataPhy;
-
-    if (Private->ControllerVersion[Trb->Slot] >= SD_MMC_HC_CTRL_VER_400) {
-      Status = SdMmcHcRwMmio (PciIo, Trb->Slot, SD_MMC_HC_ADMA_SYS_ADDR, FALSE, sizeof (UINT64), &SdmaAddr);
-    } else {
-      Status = SdMmcHcRwMmio (PciIo, Trb->Slot, SD_MMC_HC_SDMA_ADDR, FALSE, sizeof (UINT32), &SdmaAddr);
-    }
-
-    if (EFI_ERROR (Status)) {
-      return Status;
-    }
-  } else if (Trb->Mode == SdMmcAdmaMode) {
-    AdmaAddr = (UINT64)(UINTN)Trb->AdmaDescPhy;
-    Status   = SdMmcHcRwMmio (PciIo, Trb->Slot, SD_MMC_HC_ADMA_SYS_ADDR, FALSE, sizeof (AdmaAddr), &AdmaAddr);
-    if (EFI_ERROR (Status)) {
-      return Status;
-    }
-  }
-
-  BlkSize = Trb->BlockSize;
-  if (Trb->Mode == SdMmcSdmaMode) {
-    //
-    // Set SDMA boundary to be 512K bytes.
-    //
-    BlkSize |= 0x7000;
-  }
-
-  Status = SdMmcHcRwMmio (PciIo, Trb->Slot, SD_MMC_HC_BLK_SIZE, FALSE, sizeof (BlkSize), &BlkSize);
-  if (EFI_ERROR (Status)) {
-    return Status;
-  }
-
-  BlkCount = 0;
-  if (Trb->Mode != SdMmcNoData) {
-    //
-    // Calcuate Block Count.
-    //
-    BlkCount = (Trb->DataLen / Trb->BlockSize);
-  }
-  if (Private->ControllerVersion[Trb->Slot] >= SD_MMC_HC_CTRL_VER_410) {
-    Status = SdMmcHcRwMmio (PciIo, Trb->Slot, SD_MMC_HC_SDMA_ADDR, FALSE, sizeof (UINT32), &BlkCount);
-  } else {
-    Status = SdMmcHcRwMmio (PciIo, Trb->Slot, SD_MMC_HC_BLK_COUNT, FALSE, sizeof (UINT16), &BlkCount);
-  }
-  if (EFI_ERROR (Status)) {
-    return Status;
-  }
-
-  Argument = Packet->SdMmcCmdBlk->CommandArgument;
-  Status   = SdMmcHcRwMmio (PciIo, Trb->Slot, SD_MMC_HC_ARG1, FALSE, sizeof (Argument), &Argument);
-  if (EFI_ERROR (Status)) {
-    return Status;
-  }
-
-  TransMode = 0;
-  if (Trb->Mode != SdMmcNoData) {
-    if (Trb->Mode != SdMmcPioMode) {
-      TransMode |= BIT0;
-    }
-    if (Trb->Read) {
-      TransMode |= BIT4;
-    }
-    if (BlkCount > 1) {
-      TransMode |= BIT5 | BIT1;
-    }
-    //
-    // Only SD memory card needs to use AUTO CMD12 feature.
-    //
-    if (Private->Slot[Trb->Slot].CardType == SdCardType) {
-      if (BlkCount > 1) {
-        TransMode |= BIT2;
-      }
-    }
-  }
-
-  Status = SdMmcHcRwMmio (PciIo, Trb->Slot, SD_MMC_HC_TRANS_MOD, FALSE, sizeof (TransMode), &TransMode);
-  if (EFI_ERROR (Status)) {
-    return Status;
-  }
-
-  Cmd = (UINT16)LShiftU64(Packet->SdMmcCmdBlk->CommandIndex, 8);
-  if (Packet->SdMmcCmdBlk->CommandType == SdMmcCommandTypeAdtc) {
-    Cmd |= BIT5;
-  }
-  //
-  // Convert ResponseType to value
-  //
-  if (Packet->SdMmcCmdBlk->CommandType != SdMmcCommandTypeBc) {
-    switch (Packet->SdMmcCmdBlk->ResponseType) {
-      case SdMmcResponseTypeR1:
-      case SdMmcResponseTypeR5:
-      case SdMmcResponseTypeR6:
-      case SdMmcResponseTypeR7:
-        Cmd |= (BIT1 | BIT3 | BIT4);
-        break;
-      case SdMmcResponseTypeR2:
-        Cmd |= (BIT0 | BIT3);
-       break;
-      case SdMmcResponseTypeR3:
-      case SdMmcResponseTypeR4:
-        Cmd |= BIT1;
-        break;
-      case SdMmcResponseTypeR1b:
-      case SdMmcResponseTypeR5b:
-        Cmd |= (BIT0 | BIT1 | BIT3 | BIT4);
-        break;
-      default:
-        ASSERT (FALSE);
-        break;
-    }
-  }
-  //
-  // Execute cmd
-  //
-  Status = SdMmcHcRwMmio (PciIo, Trb->Slot, SD_MMC_HC_COMMAND, FALSE, sizeof (Cmd), &Cmd);
-  return Status;
-}
-
-/**
-  Check the TRB execution result.
-
-  @param[in] Private        A pointer to the SD_MMC_HC_PRIVATE_DATA instance.
-  @param[in] Trb            The pointer to the SD_MMC_HC_TRB instance.
-
-  @retval EFI_SUCCESS       The TRB is executed successfully.
-  @retval EFI_NOT_READY     The TRB is not completed for execution.
-  @retval Others            Some erros happen when executing this request.
-
-**/
-EFI_STATUS
-SdMmcCheckTrbResult (
-  IN SD_MMC_HC_PRIVATE_DATA           *Private,
-  IN SD_MMC_HC_TRB                    *Trb
-  )
-{
-  EFI_STATUS                          Status;
-  EFI_SD_MMC_PASS_THRU_COMMAND_PACKET *Packet;
-  UINT16                              IntStatus;
-  UINT32                              Response[4];
-  UINT64                              SdmaAddr;
-  UINT8                               Index;
-  UINT8                               SwReset;
-  UINT32                              PioLength;
-
-  SwReset = 0;
-  Packet  = Trb->Packet;
-  //
-  // Check Trb execution result by reading Normal Interrupt Status register.
-  //
-  Status = SdMmcHcRwMmio (
-             Private->PciIo,
-             Trb->Slot,
-             SD_MMC_HC_NOR_INT_STS,
-             TRUE,
-             sizeof (IntStatus),
-             &IntStatus
-             );
-  if (EFI_ERROR (Status)) {
-    goto Done;
-  }
-  //
-  // Check Transfer Complete bit is set or not.
-  //
-  if ((IntStatus & BIT1) == BIT1) {
-    if ((IntStatus & BIT15) == BIT15) {
-      //
-      // Read Error Interrupt Status register to check if the error is
-      // Data Timeout Error.
-      // If yes, treat it as success as Transfer Complete has higher
-      // priority than Data Timeout Error.
-      //
-      Status = SdMmcHcRwMmio (
-                 Private->PciIo,
-                 Trb->Slot,
-                 SD_MMC_HC_ERR_INT_STS,
-                 TRUE,
-                 sizeof (IntStatus),
-                 &IntStatus
-                 );
-      if (!EFI_ERROR (Status)) {
-        if ((IntStatus & BIT4) == BIT4) {
-          Status = EFI_SUCCESS;
-        } else {
-          Status = EFI_DEVICE_ERROR;
-        }
-      }
-    }
-
-    goto Done;
-  }
-  //
-  // Check if there is a error happened during cmd execution.
-  // If yes, then do error recovery procedure to follow SD Host Controller
-  // Simplified Spec 3.0 section 3.10.1.
-  //
-  if ((IntStatus & BIT15) == BIT15) {
-    Status = SdMmcHcRwMmio (
-               Private->PciIo,
-               Trb->Slot,
-               SD_MMC_HC_ERR_INT_STS,
-               TRUE,
-               sizeof (IntStatus),
-               &IntStatus
-               );
-    if (EFI_ERROR (Status)) {
-      goto Done;
-    }
-    if ((IntStatus & 0x0F) != 0) {
-      SwReset |= BIT1;
-    }
-    if ((IntStatus & 0xF0) != 0) {
-      SwReset |= BIT2;
-    }
-
-    Status  = SdMmcHcRwMmio (
-                Private->PciIo,
-                Trb->Slot,
-                SD_MMC_HC_SW_RST,
-                FALSE,
-                sizeof (SwReset),
-                &SwReset
-                );
-    if (EFI_ERROR (Status)) {
-      goto Done;
-    }
-    Status = SdMmcHcWaitMmioSet (
-               Private->PciIo,
-               Trb->Slot,
-               SD_MMC_HC_SW_RST,
-               sizeof (SwReset),
-               0xFF,
-               0,
-               SD_MMC_HC_GENERIC_TIMEOUT
-               );
-    if (EFI_ERROR (Status)) {
-      goto Done;
-    }
-
-    Status = EFI_DEVICE_ERROR;
-    goto Done;
-  }
-  //
-  // Check if DMA interrupt is signalled for the SDMA transfer.
-  //
-  if ((Trb->Mode == SdMmcSdmaMode) && ((IntStatus & BIT3) == BIT3)) {
-    //
-    // Clear DMA interrupt bit.
-    //
-    IntStatus = BIT3;
-    Status    = SdMmcHcRwMmio (
-                  Private->PciIo,
-                  Trb->Slot,
-                  SD_MMC_HC_NOR_INT_STS,
-                  FALSE,
-                  sizeof (IntStatus),
-                  &IntStatus
-                  );
-    if (EFI_ERROR (Status)) {
-      goto Done;
-    }
-    //
-    // Update SDMA Address register.
-    //
-    SdmaAddr = SD_MMC_SDMA_ROUND_UP ((UINTN)Trb->DataPhy, SD_MMC_SDMA_BOUNDARY);
-
-    if (Private->ControllerVersion[Trb->Slot] >= SD_MMC_HC_CTRL_VER_400) {
-      Status = SdMmcHcRwMmio (
-                 Private->PciIo,
-                 Trb->Slot,
-                 SD_MMC_HC_ADMA_SYS_ADDR,
-                 FALSE,
-                 sizeof (UINT64),
-                 &SdmaAddr
-                 );
-    } else {
-      Status = SdMmcHcRwMmio (
-                 Private->PciIo,
-                 Trb->Slot,
-                 SD_MMC_HC_SDMA_ADDR,
-                 FALSE,
-                 sizeof (UINT32),
-                 &SdmaAddr
-                 );
-    }
-
-    if (EFI_ERROR (Status)) {
-      goto Done;
-    }
-    Trb->DataPhy = (UINT64)(UINTN)SdmaAddr;
-  }
-
-  if ((Packet->SdMmcCmdBlk->CommandType != SdMmcCommandTypeAdtc) &&
-      (Packet->SdMmcCmdBlk->ResponseType != SdMmcResponseTypeR1b) &&
-      (Packet->SdMmcCmdBlk->ResponseType != SdMmcResponseTypeR5b)) {
-    if ((IntStatus & BIT0) == BIT0) {
-      Status = EFI_SUCCESS;
-      goto Done;
-    }
-  }
-
-  if (((Private->Slot[Trb->Slot].CardType == EmmcCardType) &&
-       (Packet->SdMmcCmdBlk->CommandIndex == EMMC_SEND_TUNING_BLOCK)) ||
-      ((Private->Slot[Trb->Slot].CardType == SdCardType) &&
-       (Packet->SdMmcCmdBlk->CommandIndex == SD_SEND_TUNING_BLOCK))) {
-    //
-    // When performing tuning procedure (Execute Tuning is set to 1) through PIO mode,
-    // wait Buffer Read Ready bit of Normal Interrupt Status Register to be 1.
-    // Refer to SD Host Controller Simplified Specification 3.0 figure 2-29 for details.
-    //
-    if ((IntStatus & BIT5) == BIT5) {
-      //
-      // Clear Buffer Read Ready interrupt at first.
-      //
-      IntStatus = BIT5;
-      SdMmcHcRwMmio (Private->PciIo, Trb->Slot, SD_MMC_HC_NOR_INT_STS, FALSE, sizeof (IntStatus), &IntStatus);
-      //
-      // Read data out from Buffer Port register
-      //
-      for (PioLength = 0; PioLength < Trb->DataLen; PioLength += 4) {
-        SdMmcHcRwMmio (Private->PciIo, Trb->Slot, SD_MMC_HC_BUF_DAT_PORT, TRUE, 4, (UINT8*)Trb->Data + PioLength);
-      }
-      Status = EFI_SUCCESS;
-      goto Done;
-    }
-  }
-
-  Status = EFI_NOT_READY;
-Done:
-  //
-  // Get response data when the cmd is executed successfully.
-  //
-  if (!EFI_ERROR (Status)) {
-    if (Packet->SdMmcCmdBlk->CommandType != SdMmcCommandTypeBc) {
-      for (Index = 0; Index < 4; Index++) {
-        Status = SdMmcHcRwMmio (
-                   Private->PciIo,
-                   Trb->Slot,
-                   SD_MMC_HC_RESPONSE + Index * 4,
-                   TRUE,
-                   sizeof (UINT32),
-                   &Response[Index]
-                   );
-        if (EFI_ERROR (Status)) {
-          SdMmcHcLedOnOff (Private->PciIo, Trb->Slot, FALSE);
-          return Status;
-        }
-      }
-      CopyMem (Packet->SdMmcStatusBlk, Response, sizeof (Response));
-    }
-  }
-
-  if (Status != EFI_NOT_READY) {
-    SdMmcHcLedOnOff (Private->PciIo, Trb->Slot, FALSE);
-  }
-
-  return Status;
-}
-
-/**
-  Wait for the TRB execution result.
-
-  @param[in] Private        A pointer to the SD_MMC_HC_PRIVATE_DATA instance.
-  @param[in] Trb            The pointer to the SD_MMC_HC_TRB instance.
-
-  @retval EFI_SUCCESS       The TRB is executed successfully.
-  @retval Others            Some erros happen when executing this request.
-
-**/
-EFI_STATUS
-SdMmcWaitTrbResult (
-  IN SD_MMC_HC_PRIVATE_DATA           *Private,
-  IN SD_MMC_HC_TRB                    *Trb
-  )
-{
-  EFI_STATUS                          Status;
-  EFI_SD_MMC_PASS_THRU_COMMAND_PACKET *Packet;
-  UINT64                              Timeout;
-  BOOLEAN                             InfiniteWait;
-
-  Packet = Trb->Packet;
-  //
-  // Wait Command Complete Interrupt Status bit in Normal Interrupt Status Register
-  //
-  Timeout = Packet->Timeout;
-  if (Timeout == 0) {
-    InfiniteWait = TRUE;
-  } else {
-    InfiniteWait = FALSE;
-  }
-
-  while (InfiniteWait || (Timeout > 0)) {
-    //
-    // Check Trb execution result by reading Normal Interrupt Status register.
-    //
-    Status = SdMmcCheckTrbResult (Private, Trb);
-    if (Status != EFI_NOT_READY) {
-      return Status;
-    }
-    //
-    // Stall for 1 microsecond.
-    //
-    gBS->Stall (1);
-
-    Timeout--;
-  }
-
-  return EFI_TIMEOUT;
-}
-
+/** @file
+  This driver is used to manage SD/MMC PCI host controllers which are compliance
+  with SD Host Controller Simplified Specification version 3.00.
+
+  It would expose EFI_SD_MMC_PASS_THRU_PROTOCOL for upper layer use.
+
+  Copyright (c) 2018, NVIDIA CORPORATION. All rights reserved.
+  Copyright (c) 2015 - 2017, Intel Corporation. All rights reserved.<BR>
+  This program and the accompanying materials
+  are licensed and made available under the terms and conditions of the BSD License
+  which accompanies this distribution.  The full text of the license may be found at
+  http://opensource.org/licenses/bsd-license.php
+
+  THE PROGRAM IS DISTRIBUTED UNDER THE BSD LICENSE ON AN "AS IS" BASIS,
+  WITHOUT WARRANTIES OR REPRESENTATIONS OF ANY KIND, EITHER EXPRESS OR IMPLIED.
+
+**/
+
+#include "SdMmcPciHcDxe.h"
+
+/**
+  Dump the content of SD/MMC host controller's Capability Register.
+
+  @param[in]  Slot            The slot number of the SD card to send the command to.
+  @param[in]  Capability      The buffer to store the capability data.
+
+**/
+VOID
+DumpCapabilityReg (
+  IN UINT8                Slot,
+  IN SD_MMC_HC_SLOT_CAP   *Capability
+  )
+{
+  //
+  // Dump Capability Data
+  //
+  DEBUG ((DEBUG_INFO, " == Slot [%d] Capability is 0x%x ==\n", Slot, Capability));
+  DEBUG ((DEBUG_INFO, "   Timeout Clk Freq  %d%a\n", Capability->TimeoutFreq, (Capability->TimeoutUnit) ? "MHz" : "KHz"));
+  DEBUG ((DEBUG_INFO, "   Base Clk Freq     %dMHz\n", Capability->BaseClkFreq));
+  DEBUG ((DEBUG_INFO, "   Max Blk Len       %dbytes\n", 512 * (1 << Capability->MaxBlkLen)));
+  DEBUG ((DEBUG_INFO, "   8-bit Support     %a\n", Capability->BusWidth8 ? "TRUE" : "FALSE"));
+  DEBUG ((DEBUG_INFO, "   ADMA2 Support     %a\n", Capability->Adma2 ? "TRUE" : "FALSE"));
+  DEBUG ((DEBUG_INFO, "   HighSpeed Support %a\n", Capability->HighSpeed ? "TRUE" : "FALSE"));
+  DEBUG ((DEBUG_INFO, "   SDMA Support      %a\n", Capability->Sdma ? "TRUE" : "FALSE"));
+  DEBUG ((DEBUG_INFO, "   Suspend/Resume    %a\n", Capability->SuspRes ? "TRUE" : "FALSE"));
+  DEBUG ((DEBUG_INFO, "   Voltage 3.3       %a\n", Capability->Voltage33 ? "TRUE" : "FALSE"));
+  DEBUG ((DEBUG_INFO, "   Voltage 3.0       %a\n", Capability->Voltage30 ? "TRUE" : "FALSE"));
+  DEBUG ((DEBUG_INFO, "   Voltage 1.8       %a\n", Capability->Voltage18 ? "TRUE" : "FALSE"));
+  DEBUG ((DEBUG_INFO, "   V4 64-bit Sys Bus %a\n", Capability->SysBus64V4 ? "TRUE" : "FALSE"));
+  DEBUG ((DEBUG_INFO, "   V3 64-bit Sys Bus %a\n", Capability->SysBus64V3 ? "TRUE" : "FALSE"));
+  DEBUG ((DEBUG_INFO, "   Async Interrupt   %a\n", Capability->AsyncInt ? "TRUE" : "FALSE"));
+  DEBUG ((DEBUG_INFO, "   SlotType          "));
+  if (Capability->SlotType == 0x00) {
+    DEBUG ((DEBUG_INFO, "%a\n", "Removable Slot"));
+  } else if (Capability->SlotType == 0x01) {
+    DEBUG ((DEBUG_INFO, "%a\n", "Embedded Slot"));
+  } else if (Capability->SlotType == 0x02) {
+    DEBUG ((DEBUG_INFO, "%a\n", "Shared Bus Slot"));
+  } else {
+    DEBUG ((DEBUG_INFO, "%a\n", "Reserved"));
+  }
+  DEBUG ((DEBUG_INFO, "   SDR50  Support    %a\n", Capability->Sdr50 ? "TRUE" : "FALSE"));
+  DEBUG ((DEBUG_INFO, "   SDR104 Support    %a\n", Capability->Sdr104 ? "TRUE" : "FALSE"));
+  DEBUG ((DEBUG_INFO, "   DDR50  Support    %a\n", Capability->Ddr50 ? "TRUE" : "FALSE"));
+  DEBUG ((DEBUG_INFO, "   Driver Type A     %a\n", Capability->DriverTypeA ? "TRUE" : "FALSE"));
+  DEBUG ((DEBUG_INFO, "   Driver Type C     %a\n", Capability->DriverTypeC ? "TRUE" : "FALSE"));
+  DEBUG ((DEBUG_INFO, "   Driver Type D     %a\n", Capability->DriverTypeD ? "TRUE" : "FALSE"));
+  DEBUG ((DEBUG_INFO, "   Driver Type 4     %a\n", Capability->DriverType4 ? "TRUE" : "FALSE"));
+  if (Capability->TimerCount == 0) {
+    DEBUG ((DEBUG_INFO, "   Retuning TimerCnt Disabled\n", 2 * (Capability->TimerCount - 1)));
+  } else {
+    DEBUG ((DEBUG_INFO, "   Retuning TimerCnt %dseconds\n", 2 * (Capability->TimerCount - 1)));
+  }
+  DEBUG ((DEBUG_INFO, "   SDR50 Tuning      %a\n", Capability->TuningSDR50 ? "TRUE" : "FALSE"));
+  DEBUG ((DEBUG_INFO, "   Retuning Mode     Mode %d\n", Capability->RetuningMod + 1));
+  DEBUG ((DEBUG_INFO, "   Clock Multiplier  M = %d\n", Capability->ClkMultiplier + 1));
+  DEBUG ((DEBUG_INFO, "   HS 400            %a\n", Capability->Hs400 ? "TRUE" : "FALSE"));
+  return;
+}
+
+/**
+  Read SlotInfo register from SD/MMC host controller pci config space.
+
+  @param[in]  PciIo        The PCI IO protocol instance.
+  @param[out] FirstBar     The buffer to store the first BAR value.
+  @param[out] SlotNum      The buffer to store the supported slot number.
+
+  @retval EFI_SUCCESS      The operation succeeds.
+  @retval Others           The operation fails.
+
+**/
+EFI_STATUS
+EFIAPI
+SdMmcHcGetSlotInfo (
+  IN     EFI_PCI_IO_PROTOCOL   *PciIo,
+     OUT UINT8                 *FirstBar,
+     OUT UINT8                 *SlotNum
+  )
+{
+  EFI_STATUS                   Status;
+  SD_MMC_HC_SLOT_INFO          SlotInfo;
+
+  Status = PciIo->Pci.Read (
+                        PciIo,
+                        EfiPciIoWidthUint8,
+                        SD_MMC_HC_SLOT_OFFSET,
+                        sizeof (SlotInfo),
+                        &SlotInfo
+                        );
+  if (EFI_ERROR (Status)) {
+    return Status;
+  }
+
+  *FirstBar = SlotInfo.FirstBar;
+  *SlotNum  = SlotInfo.SlotNum + 1;
+  ASSERT ((*FirstBar + *SlotNum) < SD_MMC_HC_MAX_SLOT);
+  return EFI_SUCCESS;
+}
+
+/**
+  Read/Write specified SD/MMC host controller mmio register.
+
+  @param[in]      PciIo        The PCI IO protocol instance.
+  @param[in]      BarIndex     The BAR index of the standard PCI Configuration
+                               header to use as the base address for the memory
+                               operation to perform.
+  @param[in]      Offset       The offset within the selected BAR to start the
+                               memory operation.
+  @param[in]      Read         A boolean to indicate it's read or write operation.
+  @param[in]      Count        The width of the mmio register in bytes.
+                               Must be 1, 2 , 4 or 8 bytes.
+  @param[in, out] Data         For read operations, the destination buffer to store
+                               the results. For write operations, the source buffer
+                               to write data from. The caller is responsible for
+                               having ownership of the data buffer and ensuring its
+                               size not less than Count bytes.
+
+  @retval EFI_INVALID_PARAMETER The PciIo or Data is NULL or the Count is not valid.
+  @retval EFI_SUCCESS           The read/write operation succeeds.
+  @retval Others                The read/write operation fails.
+
+**/
+EFI_STATUS
+EFIAPI
+SdMmcHcRwMmio (
+  IN     EFI_PCI_IO_PROTOCOL   *PciIo,
+  IN     UINT8                 BarIndex,
+  IN     UINT32                Offset,
+  IN     BOOLEAN               Read,
+  IN     UINT8                 Count,
+  IN OUT VOID                  *Data
+  )
+{
+  EFI_STATUS                   Status;
+
+  if ((PciIo == NULL) || (Data == NULL))  {
+    return EFI_INVALID_PARAMETER;
+  }
+
+  if ((Count != 1) && (Count != 2) && (Count != 4) && (Count != 8)) {
+    return EFI_INVALID_PARAMETER;
+  }
+
+  if (Read) {
+    Status = PciIo->Mem.Read (
+                          PciIo,
+                          EfiPciIoWidthUint8,
+                          BarIndex,
+                          (UINT64) Offset,
+                          Count,
+                          Data
+                          );
+  } else {
+    Status = PciIo->Mem.Write (
+                          PciIo,
+                          EfiPciIoWidthUint8,
+                          BarIndex,
+                          (UINT64) Offset,
+                          Count,
+                          Data
+                          );
+  }
+
+  return Status;
+}
+
+/**
+  Do OR operation with the value of the specified SD/MMC host controller mmio register.
+
+  @param[in] PciIo             The PCI IO protocol instance.
+  @param[in] BarIndex          The BAR index of the standard PCI Configuration
+                               header to use as the base address for the memory
+                               operation to perform.
+  @param[in] Offset            The offset within the selected BAR to start the
+                               memory operation.
+  @param[in] Count             The width of the mmio register in bytes.
+                               Must be 1, 2 , 4 or 8 bytes.
+  @param[in] OrData            The pointer to the data used to do OR operation.
+                               The caller is responsible for having ownership of
+                               the data buffer and ensuring its size not less than
+                               Count bytes.
+
+  @retval EFI_INVALID_PARAMETER The PciIo or OrData is NULL or the Count is not valid.
+  @retval EFI_SUCCESS           The OR operation succeeds.
+  @retval Others                The OR operation fails.
+
+**/
+EFI_STATUS
+EFIAPI
+SdMmcHcOrMmio (
+  IN  EFI_PCI_IO_PROTOCOL      *PciIo,
+  IN  UINT8                    BarIndex,
+  IN  UINT32                   Offset,
+  IN  UINT8                    Count,
+  IN  VOID                     *OrData
+  )
+{
+  EFI_STATUS                   Status;
+  UINT64                       Data;
+  UINT64                       Or;
+
+  Status = SdMmcHcRwMmio (PciIo, BarIndex, Offset, TRUE, Count, &Data);
+  if (EFI_ERROR (Status)) {
+    return Status;
+  }
+
+  if (Count == 1) {
+    Or = *(UINT8*) OrData;
+  } else if (Count == 2) {
+    Or = *(UINT16*) OrData;
+  } else if (Count == 4) {
+    Or = *(UINT32*) OrData;
+  } else if (Count == 8) {
+    Or = *(UINT64*) OrData;
+  } else {
+    return EFI_INVALID_PARAMETER;
+  }
+
+  Data  |= Or;
+  Status = SdMmcHcRwMmio (PciIo, BarIndex, Offset, FALSE, Count, &Data);
+
+  return Status;
+}
+
+/**
+  Do AND operation with the value of the specified SD/MMC host controller mmio register.
+
+  @param[in] PciIo             The PCI IO protocol instance.
+  @param[in] BarIndex          The BAR index of the standard PCI Configuration
+                               header to use as the base address for the memory
+                               operation to perform.
+  @param[in] Offset            The offset within the selected BAR to start the
+                               memory operation.
+  @param[in] Count             The width of the mmio register in bytes.
+                               Must be 1, 2 , 4 or 8 bytes.
+  @param[in] AndData           The pointer to the data used to do AND operation.
+                               The caller is responsible for having ownership of
+                               the data buffer and ensuring its size not less than
+                               Count bytes.
+
+  @retval EFI_INVALID_PARAMETER The PciIo or AndData is NULL or the Count is not valid.
+  @retval EFI_SUCCESS           The AND operation succeeds.
+  @retval Others                The AND operation fails.
+
+**/
+EFI_STATUS
+EFIAPI
+SdMmcHcAndMmio (
+  IN  EFI_PCI_IO_PROTOCOL      *PciIo,
+  IN  UINT8                    BarIndex,
+  IN  UINT32                   Offset,
+  IN  UINT8                    Count,
+  IN  VOID                     *AndData
+  )
+{
+  EFI_STATUS                   Status;
+  UINT64                       Data;
+  UINT64                       And;
+
+  Status = SdMmcHcRwMmio (PciIo, BarIndex, Offset, TRUE, Count, &Data);
+  if (EFI_ERROR (Status)) {
+    return Status;
+  }
+
+  if (Count == 1) {
+    And = *(UINT8*) AndData;
+  } else if (Count == 2) {
+    And = *(UINT16*) AndData;
+  } else if (Count == 4) {
+    And = *(UINT32*) AndData;
+  } else if (Count == 8) {
+    And = *(UINT64*) AndData;
+  } else {
+    return EFI_INVALID_PARAMETER;
+  }
+
+  Data  &= And;
+  Status = SdMmcHcRwMmio (PciIo, BarIndex, Offset, FALSE, Count, &Data);
+
+  return Status;
+}
+
+/**
+  Wait for the value of the specified MMIO register set to the test value.
+
+  @param[in]  PciIo         The PCI IO protocol instance.
+  @param[in]  BarIndex      The BAR index of the standard PCI Configuration
+                            header to use as the base address for the memory
+                            operation to perform.
+  @param[in]  Offset        The offset within the selected BAR to start the
+                            memory operation.
+  @param[in]  Count         The width of the mmio register in bytes.
+                            Must be 1, 2, 4 or 8 bytes.
+  @param[in]  MaskValue     The mask value of memory.
+  @param[in]  TestValue     The test value of memory.
+
+  @retval EFI_NOT_READY     The MMIO register hasn't set to the expected value.
+  @retval EFI_SUCCESS       The MMIO register has expected value.
+  @retval Others            The MMIO operation fails.
+
+**/
+EFI_STATUS
+EFIAPI
+SdMmcHcCheckMmioSet (
+  IN  EFI_PCI_IO_PROTOCOL       *PciIo,
+  IN  UINT8                     BarIndex,
+  IN  UINT32                    Offset,
+  IN  UINT8                     Count,
+  IN  UINT64                    MaskValue,
+  IN  UINT64                    TestValue
+  )
+{
+  EFI_STATUS            Status;
+  UINT64                Value;
+
+  //
+  // Access PCI MMIO space to see if the value is the tested one.
+  //
+  Value  = 0;
+  Status = SdMmcHcRwMmio (PciIo, BarIndex, Offset, TRUE, Count, &Value);
+  if (EFI_ERROR (Status)) {
+    return Status;
+  }
+
+  Value &= MaskValue;
+
+  if (Value == TestValue) {
+    return EFI_SUCCESS;
+  }
+
+  return EFI_NOT_READY;
+}
+
+/**
+  Wait for the value of the specified MMIO register set to the test value.
+
+  @param[in]  PciIo         The PCI IO protocol instance.
+  @param[in]  BarIndex      The BAR index of the standard PCI Configuration
+                            header to use as the base address for the memory
+                            operation to perform.
+  @param[in]  Offset        The offset within the selected BAR to start the
+                            memory operation.
+  @param[in]  Count         The width of the mmio register in bytes.
+                            Must be 1, 2, 4 or 8 bytes.
+  @param[in]  MaskValue     The mask value of memory.
+  @param[in]  TestValue     The test value of memory.
+  @param[in]  Timeout       The time out value for wait memory set, uses 1
+                            microsecond as a unit.
+
+  @retval EFI_TIMEOUT       The MMIO register hasn't expected value in timeout
+                            range.
+  @retval EFI_SUCCESS       The MMIO register has expected value.
+  @retval Others            The MMIO operation fails.
+
+**/
+EFI_STATUS
+EFIAPI
+SdMmcHcWaitMmioSet (
+  IN  EFI_PCI_IO_PROTOCOL       *PciIo,
+  IN  UINT8                     BarIndex,
+  IN  UINT32                    Offset,
+  IN  UINT8                     Count,
+  IN  UINT64                    MaskValue,
+  IN  UINT64                    TestValue,
+  IN  UINT64                    Timeout
+  )
+{
+  EFI_STATUS            Status;
+  BOOLEAN               InfiniteWait;
+
+  if (Timeout == 0) {
+    InfiniteWait = TRUE;
+  } else {
+    InfiniteWait = FALSE;
+  }
+
+  while (InfiniteWait || (Timeout > 0)) {
+    Status = SdMmcHcCheckMmioSet (
+               PciIo,
+               BarIndex,
+               Offset,
+               Count,
+               MaskValue,
+               TestValue
+               );
+    if (Status != EFI_NOT_READY) {
+      return Status;
+    }
+
+    //
+    // Stall for 1 microsecond.
+    //
+    gBS->Stall (1);
+
+    Timeout--;
+  }
+
+  return EFI_TIMEOUT;
+}
+
+/**
+  Get the controller version information from the specified slot.
+
+  @param[in]  PciIo           The PCI IO protocol instance.
+  @param[in]  Slot            The slot number of the SD card to send the command to.
+  @param[out] Version         The buffer to store the version information.
+
+  @retval EFI_SUCCESS         The operation executes successfully.
+  @retval Others              The operation fails.
+
+**/
+EFI_STATUS
+SdMmcHcGetControllerVersion (
+  IN     EFI_PCI_IO_PROTOCOL  *PciIo,
+  IN     UINT8                Slot,
+  OUT    UINT16               *Version
+  )
+{
+  EFI_STATUS                Status;
+
+  Status = SdMmcHcRwMmio (PciIo, Slot, SD_MMC_HC_CTRL_VER, TRUE, sizeof (UINT16), Version);
+  if (EFI_ERROR (Status)) {
+    return Status;
+  }
+
+  *Version &= 0xFF;
+
+  return EFI_SUCCESS;
+}
+
+/**
+  Software reset the specified SD/MMC host controller and enable all interrupts.
+
+  @param[in] Private        A pointer to the SD_MMC_HC_PRIVATE_DATA instance.
+  @param[in] Slot           The slot number of the SD card to send the command to.
+
+  @retval EFI_SUCCESS       The software reset executes successfully.
+  @retval Others            The software reset fails.
+
+**/
+EFI_STATUS
+SdMmcHcReset (
+  IN SD_MMC_HC_PRIVATE_DATA *Private,
+  IN UINT8                  Slot
+  )
+{
+  EFI_STATUS                Status;
+  UINT8                     SwReset;
+  EFI_PCI_IO_PROTOCOL       *PciIo;
+
+  //
+  // Notify the SD/MMC override protocol that we are about to reset
+  // the SD/MMC host controller.
+  //
+  if (mOverride != NULL && mOverride->NotifyPhase != NULL) {
+    Status = mOverride->NotifyPhase (
+                          Private->ControllerHandle,
+                          Slot,
+                          EdkiiSdMmcResetPre,
+                          NULL);
+    if (EFI_ERROR (Status)) {
+      DEBUG ((DEBUG_WARN,
+        "%a: SD/MMC pre reset notifier callback failed - %r\n",
+        __FUNCTION__, Status));
+      return Status;
+    }
+  }
+
+  PciIo   = Private->PciIo;
+  SwReset = BIT0;
+  Status  = SdMmcHcOrMmio (PciIo, Slot, SD_MMC_HC_SW_RST, sizeof (SwReset), &SwReset);
+
+  if (EFI_ERROR (Status)) {
+    DEBUG ((DEBUG_ERROR, "SdMmcHcReset: write SW Reset for All fails: %r\n", Status));
+    return Status;
+  }
+
+  Status = SdMmcHcWaitMmioSet (
+             PciIo,
+             Slot,
+             SD_MMC_HC_SW_RST,
+             sizeof (SwReset),
+             BIT0,
+             0x00,
+             SD_MMC_HC_GENERIC_TIMEOUT
+             );
+  if (EFI_ERROR (Status)) {
+    DEBUG ((DEBUG_INFO, "SdMmcHcReset: reset done with %r\n", Status));
+    return Status;
+  }
+
+  //
+  // Enable all interrupt after reset all.
+  //
+  Status = SdMmcHcEnableInterrupt (PciIo, Slot);
+  if (EFI_ERROR (Status)) {
+    DEBUG ((DEBUG_INFO, "SdMmcHcReset: SdMmcHcEnableInterrupt done with %r\n",
+      Status));
+    return Status;
+  }
+
+  //
+  // Notify the SD/MMC override protocol that we have just reset
+  // the SD/MMC host controller.
+  //
+  if (mOverride != NULL && mOverride->NotifyPhase != NULL) {
+    Status = mOverride->NotifyPhase (
+                          Private->ControllerHandle,
+                          Slot,
+                          EdkiiSdMmcResetPost,
+                          NULL);
+    if (EFI_ERROR (Status)) {
+      DEBUG ((DEBUG_WARN,
+        "%a: SD/MMC post reset notifier callback failed - %r\n",
+        __FUNCTION__, Status));
+    }
+  }
+
+  return Status;
+}
+
+/**
+  Set all interrupt status bits in Normal and Error Interrupt Status Enable
+  register.
+
+  @param[in] PciIo          The PCI IO protocol instance.
+  @param[in] Slot           The slot number of the SD card to send the command to.
+
+  @retval EFI_SUCCESS       The operation executes successfully.
+  @retval Others            The operation fails.
+
+**/
+EFI_STATUS
+SdMmcHcEnableInterrupt (
+  IN EFI_PCI_IO_PROTOCOL    *PciIo,
+  IN UINT8                  Slot
+  )
+{
+  EFI_STATUS                Status;
+  UINT16                    IntStatus;
+
+  //
+  // Enable all bits in Error Interrupt Status Enable Register
+  //
+  IntStatus = 0xFFFF;
+  Status = SdMmcHcRwMmio (PciIo, Slot, SD_MMC_HC_ERR_INT_STS_EN, FALSE, sizeof (IntStatus), &IntStatus);
+  if (EFI_ERROR (Status)) {
+    return Status;
+  }
+  //
+  // Enable all bits in Normal Interrupt Status Enable Register
+  //
+  IntStatus = 0xFFFF;
+  Status = SdMmcHcRwMmio (PciIo, Slot, SD_MMC_HC_NOR_INT_STS_EN, FALSE, sizeof (IntStatus), &IntStatus);
+
+  return Status;
+}
+
+/**
+  Get the capability data from the specified slot.
+
+  @param[in]  PciIo           The PCI IO protocol instance.
+  @param[in]  Slot            The slot number of the SD card to send the command to.
+  @param[out] Capability      The buffer to store the capability data.
+
+  @retval EFI_SUCCESS         The operation executes successfully.
+  @retval Others              The operation fails.
+
+**/
+EFI_STATUS
+SdMmcHcGetCapability (
+  IN     EFI_PCI_IO_PROTOCOL  *PciIo,
+  IN     UINT8                Slot,
+     OUT SD_MMC_HC_SLOT_CAP   *Capability
+  )
+{
+  EFI_STATUS                Status;
+  UINT64                    Cap;
+
+  Status = SdMmcHcRwMmio (PciIo, Slot, SD_MMC_HC_CAP, TRUE, sizeof (Cap), &Cap);
+  if (EFI_ERROR (Status)) {
+    return Status;
+  }
+
+  CopyMem (Capability, &Cap, sizeof (Cap));
+
+  return EFI_SUCCESS;
+}
+
+/**
+  Get the maximum current capability data from the specified slot.
+
+  @param[in]  PciIo           The PCI IO protocol instance.
+  @param[in]  Slot            The slot number of the SD card to send the command to.
+  @param[out] MaxCurrent      The buffer to store the maximum current capability data.
+
+  @retval EFI_SUCCESS         The operation executes successfully.
+  @retval Others              The operation fails.
+
+**/
+EFI_STATUS
+SdMmcHcGetMaxCurrent (
+  IN     EFI_PCI_IO_PROTOCOL  *PciIo,
+  IN     UINT8                Slot,
+     OUT UINT64               *MaxCurrent
+  )
+{
+  EFI_STATUS          Status;
+
+  Status = SdMmcHcRwMmio (PciIo, Slot, SD_MMC_HC_MAX_CURRENT_CAP, TRUE, sizeof (UINT64), MaxCurrent);
+
+  return Status;
+}
+
+/**
+  Detect whether there is a SD/MMC card attached at the specified SD/MMC host controller
+  slot.
+
+  Refer to SD Host Controller Simplified spec 3.0 Section 3.1 for details.
+
+  @param[in]  PciIo         The PCI IO protocol instance.
+  @param[in]  Slot          The slot number of the SD card to send the command to.
+  @param[out] MediaPresent  The pointer to the media present boolean value.
+
+  @retval EFI_SUCCESS       There is no media change happened.
+  @retval EFI_MEDIA_CHANGED There is media change happened.
+  @retval Others            The detection fails.
+
+**/
+EFI_STATUS
+SdMmcHcCardDetect (
+  IN EFI_PCI_IO_PROTOCOL    *PciIo,
+  IN UINT8                  Slot,
+     OUT BOOLEAN            *MediaPresent
+  )
+{
+  EFI_STATUS                Status;
+  UINT16                    Data;
+  UINT32                    PresentState;
+
+  //
+  // Check Present State Register to see if there is a card presented.
+  //
+  Status = SdMmcHcRwMmio (PciIo, Slot, SD_MMC_HC_PRESENT_STATE, TRUE, sizeof (PresentState), &PresentState);
+  if (EFI_ERROR (Status)) {
+    return Status;
+  }
+
+  if ((PresentState & BIT16) != 0) {
+    *MediaPresent = TRUE;
+  } else {
+    *MediaPresent = FALSE;
+  }
+
+  //
+  // Check Normal Interrupt Status Register
+  //
+  Status = SdMmcHcRwMmio (PciIo, Slot, SD_MMC_HC_NOR_INT_STS, TRUE, sizeof (Data), &Data);
+  if (EFI_ERROR (Status)) {
+    return Status;
+  }
+
+  if ((Data & (BIT6 | BIT7)) != 0) {
+    //
+    // Clear BIT6 and BIT7 by writing 1 to these two bits if set.
+    //
+    Data  &= BIT6 | BIT7;
+    Status = SdMmcHcRwMmio (PciIo, Slot, SD_MMC_HC_NOR_INT_STS, FALSE, sizeof (Data), &Data);
+    if (EFI_ERROR (Status)) {
+      return Status;
+    }
+
+    return EFI_MEDIA_CHANGED;
+  }
+
+  return EFI_SUCCESS;
+}
+
+/**
+  Stop SD/MMC card clock.
+
+  Refer to SD Host Controller Simplified spec 3.0 Section 3.2.2 for details.
+
+  @param[in] PciIo          The PCI IO protocol instance.
+  @param[in] Slot           The slot number of the SD card to send the command to.
+
+  @retval EFI_SUCCESS       Succeed to stop SD/MMC clock.
+  @retval Others            Fail to stop SD/MMC clock.
+
+**/
+EFI_STATUS
+SdMmcHcStopClock (
+  IN EFI_PCI_IO_PROTOCOL    *PciIo,
+  IN UINT8                  Slot
+  )
+{
+  EFI_STATUS                Status;
+  UINT32                    PresentState;
+  UINT16                    ClockCtrl;
+
+  //
+  // Ensure no SD transactions are occurring on the SD Bus by
+  // waiting for Command Inhibit (DAT) and Command Inhibit (CMD)
+  // in the Present State register to be 0.
+  //
+  Status = SdMmcHcWaitMmioSet (
+             PciIo,
+             Slot,
+             SD_MMC_HC_PRESENT_STATE,
+             sizeof (PresentState),
+             BIT0 | BIT1,
+             0,
+             SD_MMC_HC_GENERIC_TIMEOUT
+             );
+  if (EFI_ERROR (Status)) {
+    return Status;
+  }
+
+  //
+  // Set SD Clock Enable in the Clock Control register to 0
+  //
+  ClockCtrl = (UINT16)~BIT2;
+  Status = SdMmcHcAndMmio (PciIo, Slot, SD_MMC_HC_CLOCK_CTRL, sizeof (ClockCtrl), &ClockCtrl);
+
+  return Status;
+}
+
+/**
+  SD/MMC card clock supply.
+
+  Refer to SD Host Controller Simplified spec 3.0 Section 3.2.1 for details.
+
+  @param[in] PciIo          The PCI IO protocol instance.
+  @param[in] Slot           The slot number of the SD card to send the command to.
+  @param[in] ClockFreq      The max clock frequency to be set. The unit is KHz.
+  @param[in] BaseClkFreq    The base clock frequency of host controller in MHz.
+  @param[in] ControllerVer  The version of host controller.
+
+  @retval EFI_SUCCESS       The clock is supplied successfully.
+  @retval Others            The clock isn't supplied successfully.
+
+**/
+EFI_STATUS
+SdMmcHcClockSupply (
+  IN EFI_PCI_IO_PROTOCOL    *PciIo,
+  IN UINT8                  Slot,
+  IN UINT64                 ClockFreq,
+  IN UINT32                 BaseClkFreq,
+  IN UINT16                 ControllerVer
+  )
+{
+  EFI_STATUS                Status;
+  UINT32                    SettingFreq;
+  UINT32                    Divisor;
+  UINT32                    Remainder;
+  UINT16                    ClockCtrl;
+
+  //
+  // Calculate a divisor for SD clock frequency
+  //
+  ASSERT (BaseClkFreq != 0);
+
+  if (ClockFreq == 0) {
+    return EFI_INVALID_PARAMETER;
+  }
+
+  if (ClockFreq > (BaseClkFreq * 1000)) {
+    ClockFreq = BaseClkFreq * 1000;
+  }
+
+  //
+  // Calculate the divisor of base frequency.
+  //
+  Divisor     = 0;
+  SettingFreq = BaseClkFreq * 1000;
+  while (ClockFreq < SettingFreq) {
+    Divisor++;
+
+    SettingFreq = (BaseClkFreq * 1000) / (2 * Divisor);
+    Remainder   = (BaseClkFreq * 1000) % (2 * Divisor);
+    if ((ClockFreq == SettingFreq) && (Remainder == 0)) {
+      break;
+    }
+    if ((ClockFreq == SettingFreq) && (Remainder != 0)) {
+      SettingFreq ++;
+    }
+  }
+
+  DEBUG ((DEBUG_INFO, "BaseClkFreq %dMHz Divisor %d ClockFreq %dKhz\n", BaseClkFreq, Divisor, ClockFreq));
+
+  //
+  // Set SDCLK Frequency Select and Internal Clock Enable fields in Clock Control register.
+  //
+  if ((ControllerVer >= SD_MMC_HC_CTRL_VER_300) &&
+      (ControllerVer <= SD_MMC_HC_CTRL_VER_420)) {
+    ASSERT (Divisor <= 0x3FF);
+    ClockCtrl = ((Divisor & 0xFF) << 8) | ((Divisor & 0x300) >> 2);
+  } else if ((ControllerVer == SD_MMC_HC_CTRL_VER_100) ||
+             (ControllerVer == SD_MMC_HC_CTRL_VER_200)) {
+    //
+    // Only the most significant bit can be used as divisor.
+    //
+    if (((Divisor - 1) & Divisor) != 0) {
+      Divisor = 1 << (HighBitSet32 (Divisor) + 1);
+    }
+    ASSERT (Divisor <= 0x80);
+    ClockCtrl = (Divisor & 0xFF) << 8;
+  } else {
+    DEBUG ((DEBUG_ERROR, "Unknown SD Host Controller Spec version [0x%x]!!!\n", ControllerVer));
+    return EFI_UNSUPPORTED;
+  }
+
+  //
+  // Stop bus clock at first
+  //
+  Status = SdMmcHcStopClock (PciIo, Slot);
+  if (EFI_ERROR (Status)) {
+    return Status;
+  }
+
+  //
+  // Supply clock frequency with specified divisor
+  //
+  ClockCtrl |= BIT0;
+  Status = SdMmcHcRwMmio (PciIo, Slot, SD_MMC_HC_CLOCK_CTRL, FALSE, sizeof (ClockCtrl), &ClockCtrl);
+  if (EFI_ERROR (Status)) {
+    DEBUG ((DEBUG_ERROR, "Set SDCLK Frequency Select and Internal Clock Enable fields fails\n"));
+    return Status;
+  }
+
+  //
+  // Wait Internal Clock Stable in the Clock Control register to be 1
+  //
+  Status = SdMmcHcWaitMmioSet (
+             PciIo,
+             Slot,
+             SD_MMC_HC_CLOCK_CTRL,
+             sizeof (ClockCtrl),
+             BIT1,
+             BIT1,
+             SD_MMC_HC_GENERIC_TIMEOUT
+             );
+  if (EFI_ERROR (Status)) {
+    return Status;
+  }
+
+  //
+  // Set SD Clock Enable in the Clock Control register to 1
+  //
+  ClockCtrl = BIT2;
+  Status = SdMmcHcOrMmio (PciIo, Slot, SD_MMC_HC_CLOCK_CTRL, sizeof (ClockCtrl), &ClockCtrl);
+
+  return Status;
+}
+
+/**
+  SD/MMC bus power control.
+
+  Refer to SD Host Controller Simplified spec 3.0 Section 3.3 for details.
+
+  @param[in] PciIo          The PCI IO protocol instance.
+  @param[in] Slot           The slot number of the SD card to send the command to.
+  @param[in] PowerCtrl      The value setting to the power control register.
+
+  @retval TRUE              There is a SD/MMC card attached.
+  @retval FALSE             There is no a SD/MMC card attached.
+
+**/
+EFI_STATUS
+SdMmcHcPowerControl (
+  IN EFI_PCI_IO_PROTOCOL    *PciIo,
+  IN UINT8                  Slot,
+  IN UINT8                  PowerCtrl
+  )
+{
+  EFI_STATUS                Status;
+
+  //
+  // Clr SD Bus Power
+  //
+  PowerCtrl &= (UINT8)~BIT0;
+  Status = SdMmcHcRwMmio (PciIo, Slot, SD_MMC_HC_POWER_CTRL, FALSE, sizeof (PowerCtrl), &PowerCtrl);
+  if (EFI_ERROR (Status)) {
+    return Status;
+  }
+
+  //
+  // Set SD Bus Voltage Select and SD Bus Power fields in Power Control Register
+  //
+  PowerCtrl |= BIT0;
+  Status = SdMmcHcRwMmio (PciIo, Slot, SD_MMC_HC_POWER_CTRL, FALSE, sizeof (PowerCtrl), &PowerCtrl);
+
+  return Status;
+}
+
+/**
+  Set the SD/MMC bus width.
+
+  Refer to SD Host Controller Simplified spec 3.0 Section 3.4 for details.
+
+  @param[in] PciIo          The PCI IO protocol instance.
+  @param[in] Slot           The slot number of the SD card to send the command to.
+  @param[in] BusWidth       The bus width used by the SD/MMC device, it must be 1, 4 or 8.
+
+  @retval EFI_SUCCESS       The bus width is set successfully.
+  @retval Others            The bus width isn't set successfully.
+
+**/
+EFI_STATUS
+SdMmcHcSetBusWidth (
+  IN EFI_PCI_IO_PROTOCOL    *PciIo,
+  IN UINT8                  Slot,
+  IN UINT16                 BusWidth
+  )
+{
+  EFI_STATUS                Status;
+  UINT8                     HostCtrl1;
+
+  if (BusWidth == 1) {
+    HostCtrl1 = (UINT8)~(BIT5 | BIT1);
+    Status = SdMmcHcAndMmio (PciIo, Slot, SD_MMC_HC_HOST_CTRL1, sizeof (HostCtrl1), &HostCtrl1);
+  } else if (BusWidth == 4) {
+    Status = SdMmcHcRwMmio (PciIo, Slot, SD_MMC_HC_HOST_CTRL1, TRUE, sizeof (HostCtrl1), &HostCtrl1);
+    if (EFI_ERROR (Status)) {
+      return Status;
+    }
+    HostCtrl1 |= BIT1;
+    HostCtrl1 &= (UINT8)~BIT5;
+    Status = SdMmcHcRwMmio (PciIo, Slot, SD_MMC_HC_HOST_CTRL1, FALSE, sizeof (HostCtrl1), &HostCtrl1);
+  } else if (BusWidth == 8) {
+    Status = SdMmcHcRwMmio (PciIo, Slot, SD_MMC_HC_HOST_CTRL1, TRUE, sizeof (HostCtrl1), &HostCtrl1);
+    if (EFI_ERROR (Status)) {
+      return Status;
+    }
+    HostCtrl1 &= (UINT8)~BIT1;
+    HostCtrl1 |= BIT5;
+    Status = SdMmcHcRwMmio (PciIo, Slot, SD_MMC_HC_HOST_CTRL1, FALSE, sizeof (HostCtrl1), &HostCtrl1);
+  } else {
+    ASSERT (FALSE);
+    return EFI_INVALID_PARAMETER;
+  }
+
+  return Status;
+}
+
+/**
+  Configure V4 controller enhancements at initialization.
+
+  @param[in] PciIo          The PCI IO protocol instance.
+  @param[in] Slot           The slot number of the SD card to send the command to.
+  @param[in] Capability     The capability of the slot.
+  @param[in] ControllerVer  The version of host controller.
+
+  @retval EFI_SUCCESS       The clock is supplied successfully.
+
+**/
+EFI_STATUS
+SdMmcHcInitV4Enhancements (
+  IN EFI_PCI_IO_PROTOCOL    *PciIo,
+  IN UINT8                  Slot,
+  IN SD_MMC_HC_SLOT_CAP     Capability,
+  IN UINT16                 ControllerVer
+  )
+{
+  EFI_STATUS                Status;
+  UINT16                    HostCtrl2;
+
+  //
+  // Check if controller version V4 or higher
+  //
+  if (ControllerVer >= SD_MMC_HC_CTRL_VER_400) {
+    HostCtrl2 = SD_MMC_HC_V4_EN;
+    //
+    // Check if V4 64bit support is available
+    //
+    if (Capability.SysBus64V4 != 0) {
+      HostCtrl2 |= SD_MMC_HC_64_ADDR_EN;
+      DEBUG ((DEBUG_INFO, "Enabled V4 64 bit system bus support\n"));
+    }
+    //
+    // Check if controller version V4.10 or higher
+    //
+    if (!FeaturePcdGet (PcdSdhciDisable26bitSupport) &&
+        (ControllerVer >= SD_MMC_HC_CTRL_VER_410)) {
+      HostCtrl2 |= SD_MMC_HC_26_DATA_LEN_ADMA_EN;
+      DEBUG ((DEBUG_INFO, "Enabled V4 26 bit data length ADMA support\n"));
+    }
+    Status = SdMmcHcOrMmio (PciIo, Slot, SD_MMC_HC_HOST_CTRL2, sizeof (HostCtrl2), &HostCtrl2);
+    if (EFI_ERROR (Status)) {
+      return Status;
+    }
+  }
+
+  return EFI_SUCCESS;
+}
+
+/**
+  Supply SD/MMC card with lowest clock frequency at initialization.
+
+  @param[in] PciIo          The PCI IO protocol instance.
+  @param[in] Slot           The slot number of the SD card to send the command to.
+  @param[in] BaseClkFreq    The base clock frequency of host controller in MHz.
+  @param[in] ControllerVer  The version of host controller.
+
+  @retval EFI_SUCCESS       The clock is supplied successfully.
+  @retval Others            The clock isn't supplied successfully.
+
+**/
+EFI_STATUS
+SdMmcHcInitClockFreq (
+  IN EFI_PCI_IO_PROTOCOL    *PciIo,
+  IN UINT8                  Slot,
+  IN UINT32                 BaseClkFreq,
+  IN UINT16                 ControllerVer
+  )
+{
+  EFI_STATUS                Status;
+  UINT32                    InitFreq;
+
+  //
+  // According to SDHCI specification ver. 4.2, BaseClkFreq field value of
+  // the Capability Register 1 can be zero, which means a need for obtaining
+  // the clock frequency via another method. Fail in case it is not updated
+  // by SW at this point.
+  //
+  if (BaseClkFreq == 0) {
+    //
+    // Don't support get Base Clock Frequency information via another method
+    //
+    return EFI_UNSUPPORTED;
+  }
+  //
+  // Supply 400KHz clock frequency at initialization phase.
+  //
+  InitFreq = 400;
+  Status = SdMmcHcClockSupply (PciIo, Slot, InitFreq, BaseClkFreq, ControllerVer);
+  return Status;
+}
+
+/**
+  Supply SD/MMC card with maximum voltage at initialization.
+
+  Refer to SD Host Controller Simplified spec 3.0 Section 3.3 for details.
+
+  @param[in] PciIo          The PCI IO protocol instance.
+  @param[in] Slot           The slot number of the SD card to send the command to.
+  @param[in] Capability     The capability of the slot.
+
+  @retval EFI_SUCCESS       The voltage is supplied successfully.
+  @retval Others            The voltage isn't supplied successfully.
+
+**/
+EFI_STATUS
+SdMmcHcInitPowerVoltage (
+  IN EFI_PCI_IO_PROTOCOL    *PciIo,
+  IN UINT8                  Slot,
+  IN SD_MMC_HC_SLOT_CAP     Capability
+  )
+{
+  EFI_STATUS                Status;
+  UINT8                     MaxVoltage;
+  UINT8                     HostCtrl2;
+
+  //
+  // Calculate supported maximum voltage according to SD Bus Voltage Select
+  //
+  if (Capability.Voltage33 != 0) {
+    //
+    // Support 3.3V
+    //
+    MaxVoltage = 0x0E;
+  } else if (Capability.Voltage30 != 0) {
+    //
+    // Support 3.0V
+    //
+    MaxVoltage = 0x0C;
+  } else if (Capability.Voltage18 != 0) {
+    //
+    // Support 1.8V
+    //
+    MaxVoltage = 0x0A;
+    HostCtrl2  = BIT3;
+    Status = SdMmcHcOrMmio (PciIo, Slot, SD_MMC_HC_HOST_CTRL2, sizeof (HostCtrl2), &HostCtrl2);
+    gBS->Stall (5000);
+    if (EFI_ERROR (Status)) {
+      return Status;
+    }
+  } else {
+    ASSERT (FALSE);
+    return EFI_DEVICE_ERROR;
+  }
+
+  //
+  // Set SD Bus Voltage Select and SD Bus Power fields in Power Control Register
+  //
+  Status = SdMmcHcPowerControl (PciIo, Slot, MaxVoltage);
+
+  return Status;
+}
+
+/**
+  Initialize the Timeout Control register with most conservative value at initialization.
+
+  Refer to SD Host Controller Simplified spec 3.0 Section 2.2.15 for details.
+
+  @param[in] PciIo          The PCI IO protocol instance.
+  @param[in] Slot           The slot number of the SD card to send the command to.
+
+  @retval EFI_SUCCESS       The timeout control register is configured successfully.
+  @retval Others            The timeout control register isn't configured successfully.
+
+**/
+EFI_STATUS
+SdMmcHcInitTimeoutCtrl (
+  IN EFI_PCI_IO_PROTOCOL    *PciIo,
+  IN UINT8                  Slot
+  )
+{
+  EFI_STATUS                Status;
+  UINT8                     Timeout;
+
+  Timeout = 0x0E;
+  Status  = SdMmcHcRwMmio (PciIo, Slot, SD_MMC_HC_TIMEOUT_CTRL, FALSE, sizeof (Timeout), &Timeout);
+
+  return Status;
+}
+
+/**
+  Initial SD/MMC host controller with lowest clock frequency, max power and max timeout value
+  at initialization.
+
+  @param[in] Private        A pointer to the SD_MMC_HC_PRIVATE_DATA instance.
+  @param[in] Slot           The slot number of the SD card to send the command to.
+
+  @retval EFI_SUCCESS       The host controller is initialized successfully.
+  @retval Others            The host controller isn't initialized successfully.
+
+**/
+EFI_STATUS
+SdMmcHcInitHost (
+  IN SD_MMC_HC_PRIVATE_DATA *Private,
+  IN UINT8                  Slot
+  )
+{
+  EFI_STATUS                Status;
+  EFI_PCI_IO_PROTOCOL       *PciIo;
+  SD_MMC_HC_SLOT_CAP        Capability;
+
+  //
+  // Notify the SD/MMC override protocol that we are about to initialize
+  // the SD/MMC host controller.
+  //
+  if (mOverride != NULL && mOverride->NotifyPhase != NULL) {
+    Status = mOverride->NotifyPhase (
+                          Private->ControllerHandle,
+                          Slot,
+                          EdkiiSdMmcInitHostPre,
+                          NULL);
+    if (EFI_ERROR (Status)) {
+      DEBUG ((DEBUG_WARN,
+        "%a: SD/MMC pre init notifier callback failed - %r\n",
+        __FUNCTION__, Status));
+      return Status;
+    }
+  }
+
+  PciIo = Private->PciIo;
+  Capability = Private->Capability[Slot];
+
+  Status = SdMmcHcInitV4Enhancements (PciIo, Slot, Capability, Private->ControllerVersion[Slot]);
+  if (EFI_ERROR (Status)) {
+    return Status;
+  }
+
+  Status = SdMmcHcInitClockFreq (PciIo, Slot, Private->BaseClkFreq[Slot], Private->ControllerVersion[Slot]);
+  if (EFI_ERROR (Status)) {
+    return Status;
+  }
+
+  Status = SdMmcHcInitPowerVoltage (PciIo, Slot, Capability);
+  if (EFI_ERROR (Status)) {
+    return Status;
+  }
+
+  Status = SdMmcHcInitTimeoutCtrl (PciIo, Slot);
+  if (EFI_ERROR (Status)) {
+    return Status;
+  }
+
+  //
+  // Notify the SD/MMC override protocol that we are have just initialized
+  // the SD/MMC host controller.
+  //
+  if (mOverride != NULL && mOverride->NotifyPhase != NULL) {
+    Status = mOverride->NotifyPhase (
+                          Private->ControllerHandle,
+                          Slot,
+                          EdkiiSdMmcInitHostPost,
+                          NULL);
+    if (EFI_ERROR (Status)) {
+      DEBUG ((DEBUG_WARN,
+        "%a: SD/MMC post init notifier callback failed - %r\n",
+        __FUNCTION__, Status));
+    }
+  }
+  return Status;
+}
+
+/**
+  Set SD Host Controler control 2 registry according to selected speed.
+
+  @param[in] ControllerHandle The handle of the controller.
+  @param[in] PciIo            The PCI IO protocol instance.
+  @param[in] Slot             The slot number of the SD card to send the command to.
+  @param[in] Timing           The timing to select.
+
+  @retval EFI_SUCCESS         The timing is set successfully.
+  @retval Others              The timing isn't set successfully.
+**/
+EFI_STATUS
+SdMmcHcUhsSignaling (
+  IN EFI_HANDLE             ControllerHandle,
+  IN EFI_PCI_IO_PROTOCOL    *PciIo,
+  IN UINT8                  Slot,
+  IN SD_MMC_BUS_MODE        Timing
+  )
+{
+  EFI_STATUS                 Status;
+  UINT8                      HostCtrl2;
+
+  HostCtrl2 = (UINT8)~SD_MMC_HC_CTRL_UHS_MASK;
+  Status = SdMmcHcAndMmio (PciIo, Slot, SD_MMC_HC_HOST_CTRL2, sizeof (HostCtrl2), &HostCtrl2);
+  if (EFI_ERROR (Status)) {
+    return Status;
+  }
+
+  switch (Timing) {
+    case SdMmcUhsSdr12:
+      HostCtrl2 = SD_MMC_HC_CTRL_UHS_SDR12;
+      break;
+    case SdMmcUhsSdr25:
+      HostCtrl2 = SD_MMC_HC_CTRL_UHS_SDR25;
+      break;
+    case SdMmcUhsSdr50:
+      HostCtrl2 = SD_MMC_HC_CTRL_UHS_SDR50;
+      break;
+    case SdMmcUhsSdr104:
+      HostCtrl2 = SD_MMC_HC_CTRL_UHS_SDR104;
+      break;
+    case SdMmcUhsDdr50:
+      HostCtrl2 = SD_MMC_HC_CTRL_UHS_DDR50;
+      break;
+    case SdMmcMmcLegacy:
+      HostCtrl2 = SD_MMC_HC_CTRL_MMC_LEGACY;
+      break;
+    case SdMmcMmcHsSdr:
+      HostCtrl2 = SD_MMC_HC_CTRL_MMC_HS_SDR;
+      break;
+    case SdMmcMmcHsDdr:
+      HostCtrl2 = SD_MMC_HC_CTRL_MMC_HS_DDR;
+      break;
+    case SdMmcMmcHs200:
+      HostCtrl2 = SD_MMC_HC_CTRL_MMC_HS200;
+      break;
+    case SdMmcMmcHs400:
+      HostCtrl2 = SD_MMC_HC_CTRL_MMC_HS400;
+      break;
+    default:
+     HostCtrl2 = 0;
+     break;
+  }
+  Status = SdMmcHcOrMmio (PciIo, Slot, SD_MMC_HC_HOST_CTRL2, sizeof (HostCtrl2), &HostCtrl2);
+  if (EFI_ERROR (Status)) {
+    return Status;
+  }
+
+  if (mOverride != NULL && mOverride->NotifyPhase != NULL) {
+    Status = mOverride->NotifyPhase (
+                          ControllerHandle,
+                          Slot,
+                          EdkiiSdMmcUhsSignaling,
+                          &Timing
+                          );
+    if (EFI_ERROR (Status)) {
+      DEBUG ((
+        DEBUG_ERROR,
+        "%a: SD/MMC uhs signaling notifier callback failed - %r\n",
+        __FUNCTION__,
+        Status
+        ));
+      return Status;
+    }
+  }
+
+  return EFI_SUCCESS;
+}
+
+/**
+  Turn on/off LED.
+
+  @param[in] PciIo          The PCI IO protocol instance.
+  @param[in] Slot           The slot number of the SD card to send the command to.
+  @param[in] On             The boolean to turn on/off LED.
+
+  @retval EFI_SUCCESS       The LED is turned on/off successfully.
+  @retval Others            The LED isn't turned on/off successfully.
+
+**/
+EFI_STATUS
+SdMmcHcLedOnOff (
+  IN EFI_PCI_IO_PROTOCOL    *PciIo,
+  IN UINT8                  Slot,
+  IN BOOLEAN                On
+  )
+{
+  EFI_STATUS                Status;
+  UINT8                     HostCtrl1;
+
+  if (On) {
+    HostCtrl1 = BIT0;
+    Status    = SdMmcHcOrMmio (PciIo, Slot, SD_MMC_HC_HOST_CTRL1, sizeof (HostCtrl1), &HostCtrl1);
+  } else {
+    HostCtrl1 = (UINT8)~BIT0;
+    Status    = SdMmcHcAndMmio (PciIo, Slot, SD_MMC_HC_HOST_CTRL1, sizeof (HostCtrl1), &HostCtrl1);
+  }
+
+  return Status;
+}
+
+/**
+  Build ADMA descriptor table for transfer.
+
+  Refer to SD Host Controller Simplified spec 4.2 Section 1.13 for details.
+
+  @param[in] Trb            The pointer to the SD_MMC_HC_TRB instance.
+  @param[in] ControllerVer  The version of host controller.
+
+  @retval EFI_SUCCESS       The ADMA descriptor table is created successfully.
+  @retval Others            The ADMA descriptor table isn't created successfully.
+
+**/
+EFI_STATUS
+BuildAdmaDescTable (
+  IN SD_MMC_HC_TRB          *Trb,
+  IN UINT16                 ControllerVer
+  )
+{
+  EFI_PHYSICAL_ADDRESS      Data;
+  UINT64                    DataLen;
+  UINT64                    Entries;
+  UINT32                    Index;
+  UINT64                    Remaining;
+  UINT64                    Address;
+  UINTN                     TableSize;
+  EFI_PCI_IO_PROTOCOL       *PciIo;
+  EFI_STATUS                Status;
+  UINTN                     Bytes;
+  BOOLEAN                   AddressingMode64;
+  BOOLEAN                   DataLength26;
+  UINT32                    AdmaMaxDataPerLine;
+  UINT32                    DescSize;
+  VOID                      *AdmaDesc;
+
+  AddressingMode64   = FALSE;
+  DataLength26       = FALSE;
+  AdmaMaxDataPerLine = ADMA_MAX_DATA_PER_LINE_16B;
+  DescSize           = sizeof (SD_MMC_HC_ADMA_32_DESC_LINE);
+  AdmaDesc           = NULL;
+
+  Data    = Trb->DataPhy;
+  DataLen = Trb->DataLen;
+  PciIo   = Trb->Private->PciIo;
+
+  //
+  // Detect whether 64bit addressing is supported.
+  //
+  if (ControllerVer >= SD_MMC_HC_CTRL_VER_400) {
+    Status = SdMmcHcCheckMmioSet(PciIo, Trb->Slot, SD_MMC_HC_HOST_CTRL2, sizeof(UINT16),
+                                 SD_MMC_HC_V4_EN|SD_MMC_HC_64_ADDR_EN, SD_MMC_HC_V4_EN|SD_MMC_HC_64_ADDR_EN);
+    if (!EFI_ERROR (Status)) {
+      AddressingMode64 = TRUE;
+      DescSize = sizeof (SD_MMC_HC_ADMA_64_DESC_LINE);
+    }
+  }
+  //
+  // Check for valid ranges in 32bit ADMA Descriptor Table
+  //
+  if (!AddressingMode64 &&
+      ((Data >= 0x100000000ul) || ((Data + DataLen) > 0x100000000ul))) {
+    return EFI_INVALID_PARAMETER;
+  }
+  //
+  // Check address field alignment
+  //
+  if (AddressingMode64) {
+    //
+    // Address field shall be set on 64-bit boundary (Lower 3-bit is always set to 0)
+    //
+    if ((Data & (BIT0 | BIT1 | BIT2)) != 0) {
+      DEBUG ((DEBUG_INFO, "The buffer [0x%x] to construct ADMA desc is not aligned to 8 bytes boundary!\n", Data));
+    }
+  } else {
+    //
+    // Address field shall be set on 32-bit boundary (Lower 2-bit is always set to 0)
+    //
+    if ((Data & (BIT0 | BIT1)) != 0) {
+      DEBUG ((DEBUG_INFO, "The buffer [0x%x] to construct ADMA desc is not aligned to 4 bytes boundary!\n", Data));
+    }
+  }
+  //
+  // Detect whether 26bit data length is supported.
+  //
+  Status = SdMmcHcCheckMmioSet(PciIo, Trb->Slot, SD_MMC_HC_HOST_CTRL2, sizeof(UINT16),
+                               SD_MMC_HC_26_DATA_LEN_ADMA_EN, SD_MMC_HC_26_DATA_LEN_ADMA_EN);
+  if (!EFI_ERROR (Status)) {
+    DataLength26 = TRUE;
+    AdmaMaxDataPerLine = ADMA_MAX_DATA_PER_LINE_26B;
+  }
+
+  Entries   = DivU64x32 ((DataLen + AdmaMaxDataPerLine - 1), AdmaMaxDataPerLine);
+  TableSize = (UINTN)MultU64x32 (Entries, DescSize);
+  Trb->AdmaPages = (UINT32)EFI_SIZE_TO_PAGES (TableSize);
+  Status = PciIo->AllocateBuffer (
+                    PciIo,
+                    AllocateAnyPages,
+                    EfiBootServicesData,
+                    EFI_SIZE_TO_PAGES (TableSize),
+                    (VOID **)&AdmaDesc,
+                    0
+                    );
+  if (EFI_ERROR (Status)) {
+    return EFI_OUT_OF_RESOURCES;
+  }
+  ZeroMem (AdmaDesc, TableSize);
+  Bytes  = TableSize;
+  Status = PciIo->Map (
+                    PciIo,
+                    EfiPciIoOperationBusMasterCommonBuffer,
+                    AdmaDesc,
+                    &Bytes,
+                    &Trb->AdmaDescPhy,
+                    &Trb->AdmaMap
+                    );
+
+  if (EFI_ERROR (Status) || (Bytes != TableSize)) {
+    //
+    // Map error or unable to map the whole RFis buffer into a contiguous region.
+    //
+    PciIo->FreeBuffer (
+             PciIo,
+             EFI_SIZE_TO_PAGES (TableSize),
+             AdmaDesc
+             );
+    return EFI_OUT_OF_RESOURCES;
+  }
+
+  if ((!AddressingMode64) &&
+      (UINT64)(UINTN)Trb->AdmaDescPhy > 0x100000000ul) {
+    //
+    // The ADMA doesn't support 64bit addressing.
+    //
+    PciIo->Unmap (
+      PciIo,
+      Trb->AdmaMap
+    );
+    PciIo->FreeBuffer (
+      PciIo,
+      EFI_SIZE_TO_PAGES (TableSize),
+      AdmaDesc
+    );
+    return EFI_DEVICE_ERROR;
+  }
+
+  Remaining = DataLen;
+  Address   = Data;
+  if (!AddressingMode64) {
+    Trb->Adma32Desc = AdmaDesc;
+    Trb->Adma64Desc = NULL;
+  } else {
+    Trb->Adma64Desc = AdmaDesc;
+    Trb->Adma32Desc = NULL;
+  }
+  for (Index = 0; Index < Entries; Index++) {
+    if (!AddressingMode64) {
+      if (Remaining <= AdmaMaxDataPerLine) {
+        Trb->Adma32Desc[Index].Valid = 1;
+        Trb->Adma32Desc[Index].Act   = 2;
+        if (DataLength26) {
+          Trb->Adma32Desc[Index].UpperLength = (UINT16)RShiftU64 (Remaining, 16);
+        }
+        Trb->Adma32Desc[Index].LowerLength = (UINT16)(Remaining & MAX_UINT16);
+        Trb->Adma32Desc[Index].Address = (UINT32)Address;
+        break;
+      } else {
+        Trb->Adma32Desc[Index].Valid = 1;
+        Trb->Adma32Desc[Index].Act   = 2;
+        if (DataLength26) {
+          Trb->Adma32Desc[Index].UpperLength  = 0;
+        }
+        Trb->Adma32Desc[Index].LowerLength  = 0;
+        Trb->Adma32Desc[Index].Address = (UINT32)Address;
+      }
+    } else {
+      if (Remaining <= AdmaMaxDataPerLine) {
+        Trb->Adma64Desc[Index].Valid = 1;
+        Trb->Adma64Desc[Index].Act   = 2;
+        if (DataLength26) {
+          Trb->Adma64Desc[Index].UpperLength  = (UINT16)RShiftU64 (Remaining, 16);
+        }
+        Trb->Adma64Desc[Index].LowerLength  = (UINT16)(Remaining & MAX_UINT16);
+        Trb->Adma64Desc[Index].LowerAddress = (UINT32)Address;
+        Trb->Adma64Desc[Index].UpperAddress = (UINT32)RShiftU64 (Address, 32);
+        break;
+      } else {
+        Trb->Adma64Desc[Index].Valid = 1;
+        Trb->Adma64Desc[Index].Act   = 2;
+        if (DataLength26) {
+          Trb->Adma64Desc[Index].UpperLength  = 0;
+        }
+        Trb->Adma64Desc[Index].LowerLength  = 0;
+        Trb->Adma64Desc[Index].LowerAddress = (UINT32)Address;
+        Trb->Adma64Desc[Index].UpperAddress = (UINT32)RShiftU64 (Address, 32);
+      }
+    }
+
+    Remaining -= AdmaMaxDataPerLine;
+    Address   += AdmaMaxDataPerLine;
+  }
+
+  //
+  // Set the last descriptor line as end of descriptor table
+  //
+  AddressingMode64 ? (Trb->Adma64Desc[Index].End = 1) : (Trb->Adma32Desc[Index].End = 1);
+  return EFI_SUCCESS;
+}
+
+/**
+  Create a new TRB for the SD/MMC cmd request.
+
+  @param[in] Private        A pointer to the SD_MMC_HC_PRIVATE_DATA instance.
+  @param[in] Slot           The slot number of the SD card to send the command to.
+  @param[in] Packet         A pointer to the SD command data structure.
+  @param[in] Event          If Event is NULL, blocking I/O is performed. If Event is
+                            not NULL, then nonblocking I/O is performed, and Event
+                            will be signaled when the Packet completes.
+
+  @return Created Trb or NULL.
+
+**/
+SD_MMC_HC_TRB *
+SdMmcCreateTrb (
+  IN SD_MMC_HC_PRIVATE_DATA              *Private,
+  IN UINT8                               Slot,
+  IN EFI_SD_MMC_PASS_THRU_COMMAND_PACKET *Packet,
+  IN EFI_EVENT                           Event
+  )
+{
+  SD_MMC_HC_TRB                 *Trb;
+  EFI_STATUS                    Status;
+  EFI_TPL                       OldTpl;
+  EFI_PCI_IO_PROTOCOL_OPERATION Flag;
+  EFI_PCI_IO_PROTOCOL           *PciIo;
+  UINTN                         MapLength;
+
+  Trb = AllocateZeroPool (sizeof (SD_MMC_HC_TRB));
+  if (Trb == NULL) {
+    return NULL;
+  }
+
+  Trb->Signature = SD_MMC_HC_TRB_SIG;
+  Trb->Slot      = Slot;
+  Trb->BlockSize = 0x200;
+  Trb->Packet    = Packet;
+  Trb->Event     = Event;
+  Trb->Started   = FALSE;
+  Trb->Timeout   = Packet->Timeout;
+  Trb->Private   = Private;
+
+  if ((Packet->InTransferLength != 0) && (Packet->InDataBuffer != NULL)) {
+    Trb->Data    = Packet->InDataBuffer;
+    Trb->DataLen = Packet->InTransferLength;
+    Trb->Read    = TRUE;
+  } else if ((Packet->OutTransferLength != 0) && (Packet->OutDataBuffer != NULL)) {
+    Trb->Data    = Packet->OutDataBuffer;
+    Trb->DataLen = Packet->OutTransferLength;
+    Trb->Read    = FALSE;
+  } else if ((Packet->InTransferLength == 0) && (Packet->OutTransferLength == 0)) {
+    Trb->Data    = NULL;
+    Trb->DataLen = 0;
+  } else {
+    goto Error;
+  }
+
+  if ((Trb->DataLen != 0) && (Trb->DataLen < Trb->BlockSize)) {
+    Trb->BlockSize = (UINT16)Trb->DataLen;
+  }
+
+  if (((Private->Slot[Trb->Slot].CardType == EmmcCardType) &&
+       (Packet->SdMmcCmdBlk->CommandIndex == EMMC_SEND_TUNING_BLOCK)) ||
+      ((Private->Slot[Trb->Slot].CardType == SdCardType) &&
+       (Packet->SdMmcCmdBlk->CommandIndex == SD_SEND_TUNING_BLOCK))) {
+    Trb->Mode = SdMmcPioMode;
+  } else {
+    if (Trb->Read) {
+      Flag = EfiPciIoOperationBusMasterWrite;
+    } else {
+      Flag = EfiPciIoOperationBusMasterRead;
+    }
+
+    PciIo = Private->PciIo;
+    if (Trb->DataLen != 0) {
+      MapLength = Trb->DataLen;
+      Status = PciIo->Map (
+                        PciIo,
+                        Flag,
+                        Trb->Data,
+                        &MapLength,
+                        &Trb->DataPhy,
+                        &Trb->DataMap
+                        );
+      if (EFI_ERROR (Status) || (Trb->DataLen != MapLength)) {
+        Status = EFI_BAD_BUFFER_SIZE;
+        goto Error;
+      }
+    }
+
+    if (Trb->DataLen == 0) {
+      Trb->Mode = SdMmcNoData;
+    } else if (Private->Capability[Slot].Adma2 != 0) {
+      Trb->Mode = SdMmcAdmaMode;
+      Status = BuildAdmaDescTable (Trb, Private->ControllerVersion[Slot]);
+      if (EFI_ERROR (Status)) {
+        PciIo->Unmap (PciIo, Trb->DataMap);
+        goto Error;
+      }
+    } else if (Private->Capability[Slot].Sdma != 0) {
+      Trb->Mode = SdMmcSdmaMode;
+    } else {
+      Trb->Mode = SdMmcPioMode;
+    }
+  }
+
+  if (Event != NULL) {
+    OldTpl = gBS->RaiseTPL (TPL_NOTIFY);
+    InsertTailList (&Private->Queue, &Trb->TrbList);
+    gBS->RestoreTPL (OldTpl);
+  }
+
+  return Trb;
+
+Error:
+  SdMmcFreeTrb (Trb);
+  return NULL;
+}
+
+/**
+  Free the resource used by the TRB.
+
+  @param[in] Trb            The pointer to the SD_MMC_HC_TRB instance.
+
+**/
+VOID
+SdMmcFreeTrb (
+  IN SD_MMC_HC_TRB           *Trb
+  )
+{
+  EFI_PCI_IO_PROTOCOL        *PciIo;
+
+  PciIo = Trb->Private->PciIo;
+
+  if (Trb->AdmaMap != NULL) {
+    PciIo->Unmap (
+      PciIo,
+      Trb->AdmaMap
+    );
+  }
+  if (Trb->Adma32Desc != NULL) {
+    PciIo->FreeBuffer (
+      PciIo,
+      Trb->AdmaPages,
+      Trb->Adma32Desc
+    );
+  }
+  if (Trb->Adma64Desc != NULL) {
+    PciIo->FreeBuffer (
+      PciIo,
+      Trb->AdmaPages,
+      Trb->Adma64Desc
+    );
+  }
+  if (Trb->DataMap != NULL) {
+    PciIo->Unmap (
+      PciIo,
+      Trb->DataMap
+    );
+  }
+  FreePool (Trb);
+  return;
+}
+
+/**
+  Check if the env is ready for execute specified TRB.
+
+  @param[in] Private        A pointer to the SD_MMC_HC_PRIVATE_DATA instance.
+  @param[in] Trb            The pointer to the SD_MMC_HC_TRB instance.
+
+  @retval EFI_SUCCESS       The env is ready for TRB execution.
+  @retval EFI_NOT_READY     The env is not ready for TRB execution.
+  @retval Others            Some erros happen.
+
+**/
+EFI_STATUS
+SdMmcCheckTrbEnv (
+  IN SD_MMC_HC_PRIVATE_DATA           *Private,
+  IN SD_MMC_HC_TRB                    *Trb
+  )
+{
+  EFI_STATUS                          Status;
+  EFI_SD_MMC_PASS_THRU_COMMAND_PACKET *Packet;
+  EFI_PCI_IO_PROTOCOL                 *PciIo;
+  UINT32                              PresentState;
+
+  Packet = Trb->Packet;
+
+  if ((Packet->SdMmcCmdBlk->CommandType == SdMmcCommandTypeAdtc) ||
+      (Packet->SdMmcCmdBlk->ResponseType == SdMmcResponseTypeR1b) ||
+      (Packet->SdMmcCmdBlk->ResponseType == SdMmcResponseTypeR5b)) {
+    //
+    // Wait Command Inhibit (CMD) and Command Inhibit (DAT) in
+    // the Present State register to be 0
+    //
+    PresentState = BIT0 | BIT1;
+  } else {
+    //
+    // Wait Command Inhibit (CMD) in the Present State register
+    // to be 0
+    //
+    PresentState = BIT0;
+  }
+
+  PciIo  = Private->PciIo;
+  Status = SdMmcHcCheckMmioSet (
+             PciIo,
+             Trb->Slot,
+             SD_MMC_HC_PRESENT_STATE,
+             sizeof (PresentState),
+             PresentState,
+             0
+             );
+
+  return Status;
+}
+
+/**
+  Wait for the env to be ready for execute specified TRB.
+
+  @param[in] Private        A pointer to the SD_MMC_HC_PRIVATE_DATA instance.
+  @param[in] Trb            The pointer to the SD_MMC_HC_TRB instance.
+
+  @retval EFI_SUCCESS       The env is ready for TRB execution.
+  @retval EFI_TIMEOUT       The env is not ready for TRB execution in time.
+  @retval Others            Some erros happen.
+
+**/
+EFI_STATUS
+SdMmcWaitTrbEnv (
+  IN SD_MMC_HC_PRIVATE_DATA           *Private,
+  IN SD_MMC_HC_TRB                    *Trb
+  )
+{
+  EFI_STATUS                          Status;
+  EFI_SD_MMC_PASS_THRU_COMMAND_PACKET *Packet;
+  UINT64                              Timeout;
+  BOOLEAN                             InfiniteWait;
+
+  //
+  // Wait Command Complete Interrupt Status bit in Normal Interrupt Status Register
+  //
+  Packet  = Trb->Packet;
+  Timeout = Packet->Timeout;
+  if (Timeout == 0) {
+    InfiniteWait = TRUE;
+  } else {
+    InfiniteWait = FALSE;
+  }
+
+  while (InfiniteWait || (Timeout > 0)) {
+    //
+    // Check Trb execution result by reading Normal Interrupt Status register.
+    //
+    Status = SdMmcCheckTrbEnv (Private, Trb);
+    if (Status != EFI_NOT_READY) {
+      return Status;
+    }
+    //
+    // Stall for 1 microsecond.
+    //
+    gBS->Stall (1);
+
+    Timeout--;
+  }
+
+  return EFI_TIMEOUT;
+}
+
+/**
+  Execute the specified TRB.
+
+  @param[in] Private        A pointer to the SD_MMC_HC_PRIVATE_DATA instance.
+  @param[in] Trb            The pointer to the SD_MMC_HC_TRB instance.
+
+  @retval EFI_SUCCESS       The TRB is sent to host controller successfully.
+  @retval Others            Some erros happen when sending this request to the host controller.
+
+**/
+EFI_STATUS
+SdMmcExecTrb (
+  IN SD_MMC_HC_PRIVATE_DATA           *Private,
+  IN SD_MMC_HC_TRB                    *Trb
+  )
+{
+  EFI_STATUS                          Status;
+  EFI_SD_MMC_PASS_THRU_COMMAND_PACKET *Packet;
+  EFI_PCI_IO_PROTOCOL                 *PciIo;
+  UINT16                              Cmd;
+  UINT16                              IntStatus;
+  UINT32                              Argument;
+  UINT32                              BlkCount;
+  UINT16                              BlkSize;
+  UINT16                              TransMode;
+  UINT8                               HostCtrl1;
+  UINT64                              SdmaAddr;
+  UINT64                              AdmaAddr;
+  BOOLEAN                             AddressingMode64;
+
+  AddressingMode64 = FALSE;
+
+  Packet = Trb->Packet;
+  PciIo  = Trb->Private->PciIo;
+  //
+  // Clear all bits in Error Interrupt Status Register
+  //
+  IntStatus = 0xFFFF;
+  Status    = SdMmcHcRwMmio (PciIo, Trb->Slot, SD_MMC_HC_ERR_INT_STS, FALSE, sizeof (IntStatus), &IntStatus);
+  if (EFI_ERROR (Status)) {
+    return Status;
+  }
+  //
+  // Clear all bits in Normal Interrupt Status Register excepts for Card Removal & Card Insertion bits.
+  //
+  IntStatus = 0xFF3F;
+  Status    = SdMmcHcRwMmio (PciIo, Trb->Slot, SD_MMC_HC_NOR_INT_STS, FALSE, sizeof (IntStatus), &IntStatus);
+  if (EFI_ERROR (Status)) {
+    return Status;
+  }
+  //
+  // Set Host Control 1 register DMA Select field
+  //
+  if (Trb->Mode == SdMmcAdmaMode) {
+    HostCtrl1 = BIT4;
+    Status = SdMmcHcOrMmio (PciIo, Trb->Slot, SD_MMC_HC_HOST_CTRL1, sizeof (HostCtrl1), &HostCtrl1);
+    if (EFI_ERROR (Status)) {
+      return Status;
+    }
+  }
+
+  SdMmcHcLedOnOff (PciIo, Trb->Slot, TRUE);
+
+  if (Private->ControllerVersion[Trb->Slot] >= SD_MMC_HC_CTRL_VER_400) {
+    Status = SdMmcHcCheckMmioSet(PciIo, Trb->Slot, SD_MMC_HC_HOST_CTRL2, sizeof(UINT16),
+                                 SD_MMC_HC_V4_EN|SD_MMC_HC_64_ADDR_EN, SD_MMC_HC_V4_EN|SD_MMC_HC_64_ADDR_EN);
+    if (!EFI_ERROR (Status)) {
+      AddressingMode64 = TRUE;
+    }
+  }
+
+  if (Trb->Mode == SdMmcSdmaMode) {
+    if ((!AddressingMode64) &&
+        ((UINT64)(UINTN)Trb->DataPhy >= 0x100000000ul)) {
+      return EFI_INVALID_PARAMETER;
+    }
+
+    SdmaAddr = (UINT64)(UINTN)Trb->DataPhy;
+
+    if (Private->ControllerVersion[Trb->Slot] >= SD_MMC_HC_CTRL_VER_400) {
+      Status = SdMmcHcRwMmio (PciIo, Trb->Slot, SD_MMC_HC_ADMA_SYS_ADDR, FALSE, sizeof (UINT64), &SdmaAddr);
+    } else {
+      Status = SdMmcHcRwMmio (PciIo, Trb->Slot, SD_MMC_HC_SDMA_ADDR, FALSE, sizeof (UINT32), &SdmaAddr);
+    }
+
+    if (EFI_ERROR (Status)) {
+      return Status;
+    }
+  } else if (Trb->Mode == SdMmcAdmaMode) {
+    AdmaAddr = (UINT64)(UINTN)Trb->AdmaDescPhy;
+    Status   = SdMmcHcRwMmio (PciIo, Trb->Slot, SD_MMC_HC_ADMA_SYS_ADDR, FALSE, sizeof (AdmaAddr), &AdmaAddr);
+    if (EFI_ERROR (Status)) {
+      return Status;
+    }
+  }
+
+  BlkSize = Trb->BlockSize;
+  if (Trb->Mode == SdMmcSdmaMode) {
+    //
+    // Set SDMA boundary to be 512K bytes.
+    //
+    BlkSize |= 0x7000;
+  }
+
+  Status = SdMmcHcRwMmio (PciIo, Trb->Slot, SD_MMC_HC_BLK_SIZE, FALSE, sizeof (BlkSize), &BlkSize);
+  if (EFI_ERROR (Status)) {
+    return Status;
+  }
+
+  BlkCount = 0;
+  if (Trb->Mode != SdMmcNoData) {
+    //
+    // Calcuate Block Count.
+    //
+    BlkCount = (Trb->DataLen / Trb->BlockSize);
+  }
+  if (Private->ControllerVersion[Trb->Slot] >= SD_MMC_HC_CTRL_VER_410) {
+    Status = SdMmcHcRwMmio (PciIo, Trb->Slot, SD_MMC_HC_SDMA_ADDR, FALSE, sizeof (UINT32), &BlkCount);
+  } else {
+    Status = SdMmcHcRwMmio (PciIo, Trb->Slot, SD_MMC_HC_BLK_COUNT, FALSE, sizeof (UINT16), &BlkCount);
+  }
+  if (EFI_ERROR (Status)) {
+    return Status;
+  }
+
+  Argument = Packet->SdMmcCmdBlk->CommandArgument;
+  Status   = SdMmcHcRwMmio (PciIo, Trb->Slot, SD_MMC_HC_ARG1, FALSE, sizeof (Argument), &Argument);
+  if (EFI_ERROR (Status)) {
+    return Status;
+  }
+
+  TransMode = 0;
+  if (Trb->Mode != SdMmcNoData) {
+    if (Trb->Mode != SdMmcPioMode) {
+      TransMode |= BIT0;
+    }
+    if (Trb->Read) {
+      TransMode |= BIT4;
+    }
+    if (BlkCount > 1) {
+      TransMode |= BIT5 | BIT1;
+    }
+    //
+    // Only SD memory card needs to use AUTO CMD12 feature.
+    //
+    if (Private->Slot[Trb->Slot].CardType == SdCardType) {
+      if (BlkCount > 1) {
+        TransMode |= BIT2;
+      }
+    }
+  }
+
+  Status = SdMmcHcRwMmio (PciIo, Trb->Slot, SD_MMC_HC_TRANS_MOD, FALSE, sizeof (TransMode), &TransMode);
+  if (EFI_ERROR (Status)) {
+    return Status;
+  }
+
+  Cmd = (UINT16)LShiftU64(Packet->SdMmcCmdBlk->CommandIndex, 8);
+  if (Packet->SdMmcCmdBlk->CommandType == SdMmcCommandTypeAdtc) {
+    Cmd |= BIT5;
+  }
+  //
+  // Convert ResponseType to value
+  //
+  if (Packet->SdMmcCmdBlk->CommandType != SdMmcCommandTypeBc) {
+    switch (Packet->SdMmcCmdBlk->ResponseType) {
+      case SdMmcResponseTypeR1:
+      case SdMmcResponseTypeR5:
+      case SdMmcResponseTypeR6:
+      case SdMmcResponseTypeR7:
+        Cmd |= (BIT1 | BIT3 | BIT4);
+        break;
+      case SdMmcResponseTypeR2:
+        Cmd |= (BIT0 | BIT3);
+       break;
+      case SdMmcResponseTypeR3:
+      case SdMmcResponseTypeR4:
+        Cmd |= BIT1;
+        break;
+      case SdMmcResponseTypeR1b:
+      case SdMmcResponseTypeR5b:
+        Cmd |= (BIT0 | BIT1 | BIT3 | BIT4);
+        break;
+      default:
+        ASSERT (FALSE);
+        break;
+    }
+  }
+  //
+  // Execute cmd
+  //
+  Status = SdMmcHcRwMmio (PciIo, Trb->Slot, SD_MMC_HC_COMMAND, FALSE, sizeof (Cmd), &Cmd);
+  return Status;
+}
+
+/**
+  Check the TRB execution result.
+
+  @param[in] Private        A pointer to the SD_MMC_HC_PRIVATE_DATA instance.
+  @param[in] Trb            The pointer to the SD_MMC_HC_TRB instance.
+
+  @retval EFI_SUCCESS       The TRB is executed successfully.
+  @retval EFI_NOT_READY     The TRB is not completed for execution.
+  @retval Others            Some erros happen when executing this request.
+
+**/
+EFI_STATUS
+SdMmcCheckTrbResult (
+  IN SD_MMC_HC_PRIVATE_DATA           *Private,
+  IN SD_MMC_HC_TRB                    *Trb
+  )
+{
+  EFI_STATUS                          Status;
+  EFI_SD_MMC_PASS_THRU_COMMAND_PACKET *Packet;
+  UINT16                              IntStatus;
+  UINT32                              Response[4];
+  UINT64                              SdmaAddr;
+  UINT8                               Index;
+  UINT8                               SwReset;
+  UINT32                              PioLength;
+
+  SwReset = 0;
+  Packet  = Trb->Packet;
+  //
+  // Check Trb execution result by reading Normal Interrupt Status register.
+  //
+  Status = SdMmcHcRwMmio (
+             Private->PciIo,
+             Trb->Slot,
+             SD_MMC_HC_NOR_INT_STS,
+             TRUE,
+             sizeof (IntStatus),
+             &IntStatus
+             );
+  if (EFI_ERROR (Status)) {
+    goto Done;
+  }
+  //
+  // Check Transfer Complete bit is set or not.
+  //
+  if ((IntStatus & BIT1) == BIT1) {
+    if ((IntStatus & BIT15) == BIT15) {
+      //
+      // Read Error Interrupt Status register to check if the error is
+      // Data Timeout Error.
+      // If yes, treat it as success as Transfer Complete has higher
+      // priority than Data Timeout Error.
+      //
+      Status = SdMmcHcRwMmio (
+                 Private->PciIo,
+                 Trb->Slot,
+                 SD_MMC_HC_ERR_INT_STS,
+                 TRUE,
+                 sizeof (IntStatus),
+                 &IntStatus
+                 );
+      if (!EFI_ERROR (Status)) {
+        if ((IntStatus & BIT4) == BIT4) {
+          Status = EFI_SUCCESS;
+        } else {
+          Status = EFI_DEVICE_ERROR;
+        }
+      }
+    }
+
+    goto Done;
+  }
+  //
+  // Check if there is a error happened during cmd execution.
+  // If yes, then do error recovery procedure to follow SD Host Controller
+  // Simplified Spec 3.0 section 3.10.1.
+  //
+  if ((IntStatus & BIT15) == BIT15) {
+    Status = SdMmcHcRwMmio (
+               Private->PciIo,
+               Trb->Slot,
+               SD_MMC_HC_ERR_INT_STS,
+               TRUE,
+               sizeof (IntStatus),
+               &IntStatus
+               );
+    if (EFI_ERROR (Status)) {
+      goto Done;
+    }
+    if ((IntStatus & 0x0F) != 0) {
+      SwReset |= BIT1;
+    }
+    if ((IntStatus & 0xF0) != 0) {
+      SwReset |= BIT2;
+    }
+
+    Status  = SdMmcHcRwMmio (
+                Private->PciIo,
+                Trb->Slot,
+                SD_MMC_HC_SW_RST,
+                FALSE,
+                sizeof (SwReset),
+                &SwReset
+                );
+    if (EFI_ERROR (Status)) {
+      goto Done;
+    }
+    Status = SdMmcHcWaitMmioSet (
+               Private->PciIo,
+               Trb->Slot,
+               SD_MMC_HC_SW_RST,
+               sizeof (SwReset),
+               0xFF,
+               0,
+               SD_MMC_HC_GENERIC_TIMEOUT
+               );
+    if (EFI_ERROR (Status)) {
+      goto Done;
+    }
+
+    Status = EFI_DEVICE_ERROR;
+    goto Done;
+  }
+  //
+  // Check if DMA interrupt is signalled for the SDMA transfer.
+  //
+  if ((Trb->Mode == SdMmcSdmaMode) && ((IntStatus & BIT3) == BIT3)) {
+    //
+    // Clear DMA interrupt bit.
+    //
+    IntStatus = BIT3;
+    Status    = SdMmcHcRwMmio (
+                  Private->PciIo,
+                  Trb->Slot,
+                  SD_MMC_HC_NOR_INT_STS,
+                  FALSE,
+                  sizeof (IntStatus),
+                  &IntStatus
+                  );
+    if (EFI_ERROR (Status)) {
+      goto Done;
+    }
+    //
+    // Update SDMA Address register.
+    //
+    SdmaAddr = SD_MMC_SDMA_ROUND_UP ((UINTN)Trb->DataPhy, SD_MMC_SDMA_BOUNDARY);
+
+    if (Private->ControllerVersion[Trb->Slot] >= SD_MMC_HC_CTRL_VER_400) {
+      Status = SdMmcHcRwMmio (
+                 Private->PciIo,
+                 Trb->Slot,
+                 SD_MMC_HC_ADMA_SYS_ADDR,
+                 FALSE,
+                 sizeof (UINT64),
+                 &SdmaAddr
+                 );
+    } else {
+      Status = SdMmcHcRwMmio (
+                 Private->PciIo,
+                 Trb->Slot,
+                 SD_MMC_HC_SDMA_ADDR,
+                 FALSE,
+                 sizeof (UINT32),
+                 &SdmaAddr
+                 );
+    }
+
+    if (EFI_ERROR (Status)) {
+      goto Done;
+    }
+    Trb->DataPhy = (UINT64)(UINTN)SdmaAddr;
+  }
+
+  if ((Packet->SdMmcCmdBlk->CommandType != SdMmcCommandTypeAdtc) &&
+      (Packet->SdMmcCmdBlk->ResponseType != SdMmcResponseTypeR1b) &&
+      (Packet->SdMmcCmdBlk->ResponseType != SdMmcResponseTypeR5b)) {
+    if ((IntStatus & BIT0) == BIT0) {
+      Status = EFI_SUCCESS;
+      goto Done;
+    }
+  }
+
+  if (((Private->Slot[Trb->Slot].CardType == EmmcCardType) &&
+       (Packet->SdMmcCmdBlk->CommandIndex == EMMC_SEND_TUNING_BLOCK)) ||
+      ((Private->Slot[Trb->Slot].CardType == SdCardType) &&
+       (Packet->SdMmcCmdBlk->CommandIndex == SD_SEND_TUNING_BLOCK))) {
+    //
+    // When performing tuning procedure (Execute Tuning is set to 1) through PIO mode,
+    // wait Buffer Read Ready bit of Normal Interrupt Status Register to be 1.
+    // Refer to SD Host Controller Simplified Specification 3.0 figure 2-29 for details.
+    //
+    if ((IntStatus & BIT5) == BIT5) {
+      //
+      // Clear Buffer Read Ready interrupt at first.
+      //
+      IntStatus = BIT5;
+      SdMmcHcRwMmio (Private->PciIo, Trb->Slot, SD_MMC_HC_NOR_INT_STS, FALSE, sizeof (IntStatus), &IntStatus);
+      //
+      // Read data out from Buffer Port register
+      //
+      for (PioLength = 0; PioLength < Trb->DataLen; PioLength += 4) {
+        SdMmcHcRwMmio (Private->PciIo, Trb->Slot, SD_MMC_HC_BUF_DAT_PORT, TRUE, 4, (UINT8*)Trb->Data + PioLength);
+      }
+      Status = EFI_SUCCESS;
+      goto Done;
+    }
+  }
+
+  Status = EFI_NOT_READY;
+Done:
+  //
+  // Get response data when the cmd is executed successfully.
+  //
+  if (!EFI_ERROR (Status)) {
+    if (Packet->SdMmcCmdBlk->CommandType != SdMmcCommandTypeBc) {
+      for (Index = 0; Index < 4; Index++) {
+        Status = SdMmcHcRwMmio (
+                   Private->PciIo,
+                   Trb->Slot,
+                   SD_MMC_HC_RESPONSE + Index * 4,
+                   TRUE,
+                   sizeof (UINT32),
+                   &Response[Index]
+                   );
+        if (EFI_ERROR (Status)) {
+          SdMmcHcLedOnOff (Private->PciIo, Trb->Slot, FALSE);
+          return Status;
+        }
+      }
+      CopyMem (Packet->SdMmcStatusBlk, Response, sizeof (Response));
+    }
+  }
+
+  if (Status != EFI_NOT_READY) {
+    SdMmcHcLedOnOff (Private->PciIo, Trb->Slot, FALSE);
+  }
+
+  return Status;
+}
+
+/**
+  Wait for the TRB execution result.
+
+  @param[in] Private        A pointer to the SD_MMC_HC_PRIVATE_DATA instance.
+  @param[in] Trb            The pointer to the SD_MMC_HC_TRB instance.
+
+  @retval EFI_SUCCESS       The TRB is executed successfully.
+  @retval Others            Some erros happen when executing this request.
+
+**/
+EFI_STATUS
+SdMmcWaitTrbResult (
+  IN SD_MMC_HC_PRIVATE_DATA           *Private,
+  IN SD_MMC_HC_TRB                    *Trb
+  )
+{
+  EFI_STATUS                          Status;
+  EFI_SD_MMC_PASS_THRU_COMMAND_PACKET *Packet;
+  UINT64                              Timeout;
+  BOOLEAN                             InfiniteWait;
+
+  Packet = Trb->Packet;
+  //
+  // Wait Command Complete Interrupt Status bit in Normal Interrupt Status Register
+  //
+  Timeout = Packet->Timeout;
+  if (Timeout == 0) {
+    InfiniteWait = TRUE;
+  } else {
+    InfiniteWait = FALSE;
+  }
+
+  while (InfiniteWait || (Timeout > 0)) {
+    //
+    // Check Trb execution result by reading Normal Interrupt Status register.
+    //
+    Status = SdMmcCheckTrbResult (Private, Trb);
+    if (Status != EFI_NOT_READY) {
+      return Status;
+    }
+    //
+    // Stall for 1 microsecond.
+    //
+    gBS->Stall (1);
+
+    Timeout--;
+  }
+
+  return EFI_TIMEOUT;
+}
+